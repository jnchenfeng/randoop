package randoop.main;

import java.io.BufferedWriter;
import java.io.File;
import java.io.FileInputStream;
import java.io.FileOutputStream;
import java.io.FileWriter;
import java.io.IOException;
import java.io.ObjectInputStream;
import java.io.ObjectOutputStream;
import java.lang.reflect.Constructor;
import java.lang.reflect.Member;
import java.lang.reflect.Method;
import java.lang.reflect.Modifier;
import java.util.ArrayList;
import java.util.Arrays;
import java.util.Collection;
import java.util.Comparator;
import java.util.HashSet;
import java.util.LinkedHashSet;
import java.util.LinkedList;
import java.util.List;
import java.util.Set;
import java.util.TreeSet;
import java.util.zip.GZIPInputStream;
import java.util.zip.GZIPOutputStream;

import randoop.BugInRandoopException;
import randoop.Check;
import randoop.CheckRep;
import randoop.CheckRepContract;
import randoop.ComponentManager;
import randoop.ContractCheckingVisitor;
import randoop.DefaultTestFilter;
import randoop.EqualsHashcode;
import randoop.EqualsReflexive;
import randoop.EqualsSymmetric;
import randoop.EqualsToNullRetFalse;
import randoop.ExecutionVisitor;
import randoop.ExpectedExceptionCheck;
import randoop.Globals;
import randoop.ITestFilter;
import randoop.JunitFileWriter;
import randoop.LiteralFileReader;
import randoop.ObjectContract;
import randoop.RandoopListenerManager;
import randoop.RegressionCaptureVisitor;
import randoop.ReplayVisitor;
import randoop.SeedSequences;
import randoop.experiments.CodeCoverageTracker;
import randoop.experiments.CovWitnessHelperVisitor;
import randoop.operation.ConstructorCall;
import randoop.operation.MethodCall;
import randoop.operation.NonreceiverTerm;
import randoop.operation.Operation;
<<<<<<< HEAD
import randoop.reflection.DefaultReflectionPredicate;
=======
import randoop.operation.OperationParseException;
import randoop.operation.OperationParser;
import randoop.reflection.DefaultReflectionPredicate;
import randoop.reflection.NotPrivateVisibilityPredicate;
import randoop.reflection.OperationExtractor;
import randoop.reflection.PublicVisibilityPredicate;
import randoop.reflection.VisibilityPredicate;
>>>>>>> 1cd489b3
import randoop.runtime.ClosingStream;
import randoop.runtime.CreatedJUnitFile;
import randoop.runtime.IMessage;
import randoop.runtime.MessageSender;
import randoop.runtime.PluginBridge;
import randoop.sequence.AbstractGenerator;
import randoop.sequence.ExecutableSequence;
import randoop.sequence.ForwardGenerator;
import randoop.sequence.GreedySequenceSimplifier;
import randoop.sequence.Sequence;
import randoop.sequence.Variable;
import randoop.util.ClassFileConstants;
import randoop.util.CollectionsExt;
import randoop.util.Log;
import randoop.util.MultiMap;
import randoop.util.Randomness;
import randoop.util.Reflection;
import randoop.util.ReflectionExecutor;
import randoop.util.RunCmd;
import randoop.util.TimeoutExceededException;

import cov.Branch;
import cov.Coverage;
import plume.EntryReader;
import plume.Option;
import plume.OptionGroup;
import plume.Options;
import plume.Options.ArgException;
import plume.SimpleLog;
import plume.Unpublicized;

public class GenTests extends GenInputsAbstract {

  private static final String command = "gentests";

  private static final String pitch = "Generates unit tests for a set of classes.";

  private static final String commandGrammar = "gentests OPTIONS";

  private static final String where = "At least one class is specified via `--testclass' or `--classlist'.";

  private static final String summary = "Attempts to generate JUnit tests that "
    + "capture the behavior of the classes under test and/or find contract violations. "
    + "Randoop generates tests using feedback-directed random test generation. ";

  private static final String input = "One or more names of classes to test. A class to test can be specified "
    + "via the `--testclass=<CLASSNAME>' or `--classlist=<FILENAME>' options.";

  private static final String output = "A JUnit test suite (as one or more Java source files). The "
    + "tests in the suite will pass when executed using the classes under test.";

  private static final String example = "java randoop.main.Main gentests --testclass=java.util.Collections "
    + " --testclass=java.util.TreeSet";

  private static final List<String> notes;

  static {

    notes = new ArrayList<String>();
    notes.add("Randoop executes the code under test, with no mechanisms to protect your system from harm resulting from arbitrary code execution. If random execution of your code could have undesirable effects (e.g. deletion of files, opening network connections, etc.) make sure you execute Randoop in a sandbox machine.");
    notes.add("Randoop will only use methods from the classes that you specify for testing. If Randoop is not generating tests for a particular method, make sure that you are including classes for the types that the method requires. Otherwise, Randoop may fail to generate tests due to missing input parameters.");
    notes.add("Randoop is designed to be deterministic when the code under test is itself deterministic. This means that two runs of Randoop will generate the same tests. To get variation across runs, use the --randomseed option.");

  }

  @OptionGroup(value="GenTests unpublicized options", unpublicized=true)
  @Unpublicized
  @Option("Signals that this is a run in the context of a system test. (Slower)")
  public static boolean system_test_run = false;

  public static SimpleLog progress = new SimpleLog (true);

  private static Options options = new Options(
      GenTests.class,
      GenInputsAbstract.class,
      ReflectionExecutor.class,
      ForwardGenerator.class,
      AbstractGenerator.class);

  public GenTests() {
    super(command, pitch, commandGrammar, where, summary, notes, input, output,
        example, options);
  }

  @SuppressWarnings("unchecked")
  @Override
  public boolean handle(String[] args) throws RandoopTextuiException {

//     RandoopSecurityManager randoopSecurityManager = new RandoopSecurityManager(
//       RandoopSecurityManager.Status.OFF);
//     System.setSecurityManager(randoopSecurityManager);

    try {
      String[] nonargs = options.parse(args);
      if (nonargs.length > 0)
        throw new ArgException("Unrecognized arguments: "
            + Arrays.toString(nonargs));
    } catch (ArgException ae) {
      usage ("while parsing command-line arguments: %s",
             ae.getMessage());
    }

    checkOptionsValid();

    Randomness.reset(randomseed);

    java.security.Policy policy = java.security.Policy.getPolicy();

    if (!GenInputsAbstract.noprogressdisplay) {
      System.out.printf ("policy = %s%n", policy);
    }

    // If some properties were specified, set them
    for (String prop : GenInputsAbstract.system_props) {
      String[] pa = prop.split ("=", 2);
      if (pa.length != 2)
        usage ("invalid property definition: %s%n", prop);
      System.setProperty (pa[0], pa[1]);
    }

    // If an initializer method was specified, execute it
    execute_init_routine(1);

    // Find classes to test.
    if (classlist == null && methodlist == null && testclass.size() == 0) {
      System.out.println("You must specify some classes or methods to test.");
      System.out.println("Use the --classlist, --testclass, or --methodlist options.");
      System.exit(1);
    }

    VisibilityPredicate visibility;
    if (GenInputsAbstract.public_only) {
      visibility = new PublicVisibilityPredicate();
    } else {
      visibility = new NotPrivateVisibilityPredicate();
    }

    List<Class<?>> allClasses = findClassesFromArgs(options);

    // Remove private (non-.isVisible) classes and abstract classes
    // and interfaces.
    List<Class<?>> classes = new ArrayList<>(allClasses.size());
    for (Class<?> c : allClasses) {
      if (Modifier.isAbstract (c.getModifiers()) && !c.isEnum()) {
        System.out.println("Ignoring abstract " + c + " specified via --classlist or --testclass.");
      } else if ( !visibility.isVisible (c) ) {
        System.out.println("Ignoring non-visible " + c + " specified via --classlist or --testclass.");
      } else {
        classes.add(c);
      }
    }

    // Make sure each of the classes is visible.  Should really make sure
    // there is at least one visible constructor/factory in each class as well.
    for (Class<?> c : classes) {
      if (!visibility.isVisible (c)) {
        throw new Error ("Specified class " + c + " is not visible");
      }
    }

    Set<String> omitFields = new HashSet<>();

    if (omit_field_list != null) {
      try (EntryReader er = new EntryReader(omit_field_list)) {
        for (String line : er) {
          omitFields.add(line);
        }
      } catch (IOException e1) {
        System.out.println("Error reading file " + omit_field_list);
        System.exit(2);
        throw new Error("Escaped exit after failing to read omit fields.");
      }
    }

    // Determine classes for which we compute coverage instrumentation
    // (using cov.Instrument), and omit all fields in any such class
    // to avoid having them manipulated by generated tests.
    List<Class<?>> covClasses = new ArrayList<>();
    if (coverage_instrumented_classes != null) {
      File covClassesFile = new File(coverage_instrumented_classes);
      try {
        covClasses = ClassTypeLoader.loadClassesFromFile(covClassesFile);
      } catch (IOException e) {
        throw new Error(e);
      }
      for (Class<?> cls : covClasses) {
        assert Coverage.isInstrumented(cls) : cls.toString();
        // System.out.println("Will track branch coverage for " + cls);
        omitFields.add(cls.getName() + "." + cov.Constants.BRANCHLINES);
        omitFields.add(cls.getName() + "." + cov.Constants.FALSE_BRANCHES);
        omitFields.add(cls.getName() + "." + cov.Constants.IS_INSTRUMENTED_FIELD);
        omitFields.add(cls.getName() + "." + cov.Constants.METHOD_ID_ANNOTATION);
        omitFields.add(cls.getName() + "." + cov.Constants.METHOD_ID_TO_BRANCHES);
        omitFields.add(cls.getName() + "." + cov.Constants.METHOD_LINE_SPANS_FIELD);
        omitFields.add(cls.getName() + "." + cov.Constants.SOURCE_FILE_NAME);
        omitFields.add(cls.getName() + "." + cov.Constants.TRUE_BRANCHES);
      }
    }
<<<<<<< HEAD
    
    DefaultReflectionPredicate reflectionFilter = new DefaultReflectionPredicate(omitmethods, omitFields);
    List<Operation> model = Reflection.getStatements(classes, reflectionFilter);
=======

    DefaultReflectionPredicate reflectionPredicate = new DefaultReflectionPredicate(omitmethods, omitFields,visibility);
    List<Operation> model = OperationExtractor.getOperations(classes, reflectionPredicate);
>>>>>>> 1cd489b3

    // Always add Object constructor (it's often useful).
    ConstructorCall objectConstructor = null;
    try {
<<<<<<< HEAD
      objectConstructor = ConstructorCall.getRConstructor(Object.class.getConstructor());
=======
      objectConstructor = ConstructorCall.getConstructorCall(Object.class.getConstructor());
>>>>>>> 1cd489b3
      if (!model.contains(objectConstructor))
        model.add(objectConstructor);
    } catch (Exception e) {
      throw new BugInRandoopException(e); // Should never reach here!
    }

    if (methodlist != null) {
<<<<<<< HEAD
      Set<Operation> statements = new LinkedHashSet<Operation>();
      try {
        for (Member m : Reflection.loadMethodsAndCtorsFromFile(new File(methodlist))) {
          if (m instanceof Method) {
              if (reflectionFilter.canUse((Method)m)) {
                statements.add(MethodCall.getRMethod((Method)m));
              }
          } else {
            assert m instanceof Constructor<?>;
            if (reflectionFilter.canUse((Constructor<?>)m)) {
              statements.add(ConstructorCall.getRConstructor((Constructor<?>)m));
                  }
            statements.add(ConstructorCall.getRConstructor((Constructor<?>)m));
=======

      try (EntryReader rdr = new EntryReader(new File(methodlist), "^#.*", null)) {

        for (String line : rdr) {
          Operation op = OperationParser.parse(line);
          if (op.satisfies(reflectionPredicate) && !model.contains(op)) {
            model.add(op);
>>>>>>> 1cd489b3
          }
        }

      } catch (IOException e) {
        System.out.println("Error while reading method list file " + methodlist);
        System.exit(1);
      } catch (OperationParseException e) {
        throw new Error(e);
      }
<<<<<<< HEAD
      for (Operation st : statements) {
        if (!model.contains(st))
          model.add(st);
      }
=======

>>>>>>> 1cd489b3
    }

    // Don't remove observers; they create useful values.

    if (model.size() == 0) {
      Log.out.println("There are no methods to test. Exiting.");
      System.exit(1);
    }
    if (!GenInputsAbstract.noprogressdisplay) {
      System.out.println("PUBLIC MEMBERS=" + model.size());
    }

    // Initialize components.
    Set<Sequence> components = new LinkedHashSet<Sequence>();
    if (!componentfile_ser.isEmpty()) {
      for (String onefile : componentfile_ser) {
        try {
          FileInputStream fileos = new FileInputStream(onefile);
          ObjectInputStream objectos = new ObjectInputStream(new GZIPInputStream(fileos));
          Set<Sequence> seqset = (Set<Sequence>)objectos.readObject();
          if (!GenInputsAbstract.noprogressdisplay) {
            System.out.println("Adding " + seqset.size() + " component sequences from file " + onefile);
          }
          components.addAll(seqset);
        } catch (Exception e) {
          throw new Error(e);
        }
      }
    }
    if (!componentfile_txt.isEmpty()) {
      for (String onefile : componentfile_txt) {
        Set<Sequence> seqset = new LinkedHashSet<Sequence>();
        Sequence.readTextSequences(onefile, seqset);
        if (!GenInputsAbstract.noprogressdisplay) {
          System.out.println("Adding " + seqset.size() + " component sequences from file " + onefile);
        }
        components.addAll(seqset);
      }
    }

    // Add default seeds.
    components.addAll(SeedSequences.objectsToSeeds(SeedSequences.primitiveSeeds));

    // Add user-specified seeds.
    components.addAll(SeedSequences.getSeedsFromAnnotatedFields(classes.toArray(new Class<?>[0])));

    ComponentManager componentMgr = null;
    if (components == null) {
      componentMgr = new ComponentManager(SeedSequences.defaultSeeds());
    } else {
      componentMgr = new ComponentManager(components);
    }

    addClassLiterals(componentMgr, allClasses);

    RandoopListenerManager listenerMgr = new RandoopListenerManager();

    AbstractGenerator explorer = null;

    LinkedList<ITestFilter> outputTestFilters = new LinkedList<ITestFilter>();
    outputTestFilters.add(new DefaultTestFilter());

    /////////////////////////////////////////
    // Create the generator for this session.
    explorer = new ForwardGenerator(model, timelimit * 1000, inputlimit, componentMgr, null, listenerMgr, outputTestFilters);
    /////////////////////////////////////////

    if (!GenInputsAbstract.noprogressdisplay) {
      System.out.printf ("Explorer = %s\n", explorer);
    }

    // Set up plugin bridge.
    PluginBridge pluginBridge = null;
    if (comm_port > 0) {
      MessageSender msgSender = null;
      try {
        msgSender = new MessageSender(comm_port);
      } catch (IOException e) {
        System.out.println("Could not connect to port " + comm_port + " on local host");
        System.exit(1);
      }
      pluginBridge = new PluginBridge(explorer, msgSender);
      explorer.listenerMgr.addListener(pluginBridge);
      explorer.outputTestFilters.add(pluginBridge);
    }


    // Determine what visitors to install.
    // NOTE that order matters! Regression capture visitor
    // should come after contract-violating visitor.

    CodeCoverageTracker covTracker = new CodeCoverageTracker(covClasses);
    listenerMgr.addListener(covTracker);

    if (GenInputsAbstract.output_cov_witnesses) {
      ExecutionVisitor covVisitor = new CovWitnessHelperVisitor(covTracker);
      explorer.executionVisitor.visitors.add(covVisitor);
    }

    List<ExecutionVisitor> visitors = new ArrayList<ExecutionVisitor>();

    if (check_object_contracts) {
      List<ObjectContract> contracts = new ArrayList<ObjectContract>();

      // Add any @CheckRep-annotated methods and create visitors for them.
      List<ObjectContract> checkRepContracts = getContractsFromAnnotations(classes.toArray(new Class<?>[0]));
      contracts.addAll(checkRepContracts);

      // Now add all of Randoop's default contracts.
      // If you add to this list, also update the Javadoc for check_object_contracts.
      contracts.add(new EqualsReflexive());
      contracts.add(new EqualsSymmetric());
      contracts.add(new EqualsHashcode());
      contracts.add(new EqualsToNullRetFalse());
      ContractCheckingVisitor contractVisitor = new ContractCheckingVisitor(contracts,
          GenInputsAbstract.offline ? false : true);
      visitors.add(contractVisitor);
    }

    visitors.add(new RegressionCaptureVisitor());

    // Install any user-specified visitors.
    if (!GenInputsAbstract.visitor.isEmpty()) {
      for (String visitorClsName : GenInputsAbstract.visitor) {
        try {
          Class<ExecutionVisitor> cls =
            (Class<ExecutionVisitor>)Class.forName(visitorClsName);
          ExecutionVisitor vis = cls.newInstance();
          visitors.add(vis);
        } catch (Exception e) {
          System.out.println("Error while loading visitor class " + visitorClsName);
          System.out.println("Exception message: " + e.getMessage());
          System.out.println("Stack trace:");
          e.printStackTrace(System.out);
          System.out.println("Randoop will exit with code 1.");
          System.exit(1);
        }
      }
    }

    explorer.executionVisitor.visitors.addAll(visitors);

    explorer.explore();

    // dump_seqs ("after explore", explorer.outSeqs);

    if (output_branches != null) {
      Comparator<Branch> branchComparator = new Comparator<Branch>() {
        public int compare(Branch o1, Branch o2) {
          return o1.toString().compareTo(o2.toString());
        }
      };
      Set<Branch> branches = new TreeSet<Branch>(branchComparator);
      branches.addAll(covTracker.branchesCovered);
      // Create a file with branches, sorted by their string representation.
      BufferedWriter writer = null;
      try {
        writer = new BufferedWriter(new FileWriter(output_branches));
        // Touch all covered branches (they may have been reset during generation).
        for (Branch b : branches) {
          writer.append(b.toString());
          writer.newLine();
        }
        writer.close();
      } catch (IOException e) {
        throw new Error(e);
      }
    }

    if (output_covmap != null) {
      try {
        FileOutputStream fileos = new FileOutputStream(output_covmap);
        ObjectOutputStream objectos = new ObjectOutputStream(new GZIPOutputStream(fileos));
        objectos.writeObject(covTracker.branchesToCoveringSeqs);
        objectos.close();
        fileos.close();
      } catch (Exception e) {
        throw new Error(e);
      }
    }


    if (output_components != null) {

      assert explorer instanceof ForwardGenerator;
      ForwardGenerator gen = (ForwardGenerator)explorer;

      // Output component sequences.
      System.out.print("Serializing component sequences...");
      try {
        FileOutputStream fileos = new FileOutputStream(output_components);
        ObjectOutputStream objectos = new ObjectOutputStream(new GZIPOutputStream(fileos));
        Set<Sequence> componentset = gen.componentManager.getAllGeneratedSequences();
        System.out.println(" (" + componentset.size() + " components) ");
        objectos.writeObject(componentset);
        objectos.close();
        fileos.close();
      } catch (Exception e) {
        throw new Error(e);
      }
    }

    if (dont_output_tests)
      return true;

    // Create JUnit files containing faults.
    if (!GenInputsAbstract.noprogressdisplay) {
      System.out.println();
      System.out.print("Creating Junit tests (" + explorer.outSeqs.size() + " tests)...");
    }
    List<ExecutableSequence> sequences = new ArrayList<ExecutableSequence>();
    for (ExecutableSequence p : explorer.outSeqs) {
      sequences.add(p);
    }

    if (output_tests_serialized != null) {
      // Output executable sequences.
      System.out.println("Serializing tests...");
      try {

        FileOutputStream fileos = new FileOutputStream(output_tests_serialized);
        ObjectOutputStream objectos = new ObjectOutputStream(new GZIPOutputStream(fileos));
        objectos.writeObject(sequences);
        objectos.close();
        fileos.close();

        FileInputStream fileis = new FileInputStream(output_tests_serialized);
        ObjectInputStream objectis = new ObjectInputStream(new GZIPInputStream(fileis));
        List<ExecutableSequence> seqsfromfile = (List<ExecutableSequence>) objectis.readObject();
        assert seqsfromfile.size() == sequences.size();
        for (int i = 0 ; i < seqsfromfile.size() ; i++) {
          assert seqsfromfile.get(i).equals(sequences.get(i)) : seqsfromfile.get(i) + "@@@" + sequences.get(i);
          ExecutableSequence eseq = seqsfromfile.get(i);
          ReplayVisitor visitor = new ReplayVisitor();
          eseq.execute(visitor);
          assert eseq.getChecksResults().equals(sequences.get(i).getChecksResults()) :
            sequences.get(i).getChecksResults() + "\n"
            + seqsfromfile.get(i) + "\n"
            + eseq.getChecksResults() + "\n" + sequences.get(i);

        }
        fileis.close();
      } catch (Exception e) {
        throw new Error(e);
      }
    }

    // Remove any sequences that throw randoop.util.TimeoutExceededException.
    // It would be nicer for Randoop to output a test suite that detects
    // long-running tests and generates a TimeoutExceededException, as
    // documented in Issue 11:
    // https://github.com/randoop/randoop/issues/11 .
    {
      List<ExecutableSequence> non_timeout_seqs = new ArrayList<ExecutableSequence>();
      for (ExecutableSequence es : sequences) {
        boolean keep = true;
        for (int i = 0 ; i < es.sequence.size() ; i++) {
          List<Check> exObs = es.getChecks(i, ExpectedExceptionCheck.class);
          if (!exObs.isEmpty()) {
            assert exObs.size() == 1 : toString();
            ExpectedExceptionCheck eec = (ExpectedExceptionCheck) exObs.get(0);
            // Some TimeoutExceededException exceptions seem to be slipping through. -MDE
            // System.out.println("ExpectedExceptionCheck: " + eec.get_value());
            if (eec.get_value().equals("randoop.util.TimeoutExceededException")) {
              keep = false;
              break;
            }
          }
        }
        if (keep)
          non_timeout_seqs.add (es);
        // This test suggests a shorter way to implement this method.
        assert keep == !es.throwsException(TimeoutExceededException.class);
      }
      sequences = non_timeout_seqs;
    }

    // If specified, remove any sequences that don't include the target class
    // System.out.printf ("test_classes regex = %s%n",
    //                   GenInputsAbstract.test_classes);
    if (GenInputsAbstract.test_classes != null) {
      List<ExecutableSequence> tc_seqs = new ArrayList<ExecutableSequence>();
      for (ExecutableSequence es : sequences) {
        boolean keep = false;
        for (Variable v : es.sequence.getAllVariables()) {
          if (GenInputsAbstract.test_classes.matcher (v.getType().getName())
              .matches()) {
            keep = true;
            break;
          }
        }
        if (keep)
          tc_seqs.add (es);
      }
      sequences = tc_seqs;
      System.out.printf ("%n%d sequences include %s%n", sequences.size(),
                         GenInputsAbstract.test_classes);
    }

    // If specified remove any sequences that are used as inputs in other
    // tests.  These sequences are redundant.
    //
    // While we're at it, remove the useless sequence "new Object()".
    Sequence newObj = new Sequence().extend(objectConstructor);
    if (GenInputsAbstract.remove_subsequences) {
      List<ExecutableSequence> unique_seqs
        = new ArrayList<ExecutableSequence>();
      Set<Sequence> subsumed_seqs = explorer.subsumed_sequences();
      for (ExecutableSequence es : sequences) {
        if (!subsumed_seqs.contains(es.sequence) && !es.sequence.equals(newObj)) {
          unique_seqs.add(es);
        }
      }
      if (!GenInputsAbstract.noprogressdisplay) {
        System.out.printf("%d subsumed tests removed%n", sequences.size() - unique_seqs.size());
      }
      sequences = unique_seqs;
    }

    // Generate checks from the exact sequences to be run in the
    // tests.  These checks may differ from the original checks
    // because of changes to the global state.
    File tmpfile = null;
    if (GenInputsAbstract.compare_checks) {
      try {
        tmpfile = File.createTempFile ("seqs", "gz");
      } catch (Exception e) {
        throw new Error ("can't create temp file", e);
      }
      write_junit_tests ("./before_clean", sequences, null);

      write_sequences (sequences, tmpfile.getPath());
      generate_clean_checks (tmpfile.getPath());
    }

    // Run the tests a second time, looking for any different checks
    // This removes any checks whose values are not deterministic
    // (such as values dependent on the current date/time)
    if (GenInputsAbstract.compare_checks) {
      write_junit_tests ("./before_cmp", sequences, null);

      remove_diff_checks (tmpfile.getPath());
      sequences = read_sequences (tmpfile.getPath());
    }

    // Write out junit tests
    if (GenInputsAbstract.outputlimit < sequences.size()) {
      List<ExecutableSequence> seqs = new ArrayList<ExecutableSequence>();
      for (int ii = 0; ii < GenInputsAbstract.outputlimit; ii++)
        seqs.add (sequences.get (ii));
      sequences = seqs;
    }

    if (GenInputsAbstract.simplify_failed_tests) {
        List<ExecutableSequence> failedSequences = new LinkedList<ExecutableSequence>();
        for (ExecutableSequence sequence : sequences) {
                if (sequence.hasFailure() && !sequence.hasNonExecutedStatements()) {
                        failedSequences.add(sequence);
                }
        }
        //simplify each failed statement, and replace the original sequences with the
        //simplified one
        System.out.println("Start to simplify: " + failedSequences.size() + " sequences.");
        for (ExecutableSequence failedSequence : failedSequences) {
            GreedySequenceSimplifier simplifier = new GreedySequenceSimplifier(failedSequence.sequence, explorer.executionVisitor);
            ExecutableSequence simplified_sequence = simplifier.simplfy_sequence();
            System.out.println("Simplified a failed sequence, original length: " + failedSequence.sequence.size()
                        + ", length after simplification: " + simplified_sequence.sequence.size());
            int index = sequences.indexOf(failedSequence);
            assert index != -1 : "The index should not be -1";
            //replace the failed sequence with the simplified one
            sequences.remove(index);
            sequences.add(index, simplified_sequence);
        }
    }

    List<File> genfiles = write_junit_tests (junit_output_dir, sequences,
        pluginBridge == null ? null : pluginBridge.additionalJunitClasses);

    if (pluginBridge != null) {
      for (File f : genfiles) {
        // TODO: This is unsafe. I'm just assuming that the list file written is the driver file
        boolean isDriver = genfiles.lastIndexOf(f) == genfiles.size() - 1;
        pluginBridge.msgSender.send(new CreatedJUnitFile(f, isDriver));
      }
    }



    if (pluginBridge != null) {
      IMessage msg = new ClosingStream();
      pluginBridge.msgSender.send(msg);
    }

    return true;
  }

  /**
   * Adds literals to the component manager, by parsing any literals
   * files specified by the user.
   */
  private void addClassLiterals(ComponentManager compMgr, List<Class<?>> allClasses) {

    // Parameter check.
    boolean validMode = GenInputsAbstract.literals_level != ClassLiteralsMode.NONE;
    if (GenInputsAbstract.literals_file.size() > 0 && !validMode) {
      System.out.println("Invalid parameter combination: specified a class literal file but --use-class-literals=NONE");
      System.exit(1);
    }

    // Add a (1-element) sequence corresponding to each literal to the component manager.
    for (String filename : GenInputsAbstract.literals_file) {
      MultiMap<Class<?>, NonreceiverTerm> literalmap;
      if (filename.equals("CLASSES")) {
        Collection<ClassFileConstants.ConstantSet> css
          = new ArrayList<ClassFileConstants.ConstantSet>(allClasses.size());
        for (Class<?> clazz : allClasses) {
          css.add(ClassFileConstants.getConstants(clazz.getName()));
        }
        literalmap = ClassFileConstants.toMap(css);
      } else {
        literalmap = LiteralFileReader.parse(filename);
      }

      for (Class<?> cls : literalmap.keySet()) {
        Package pkg = (GenInputsAbstract.literals_level == ClassLiteralsMode.PACKAGE ? cls.getPackage() : null);
        for (NonreceiverTerm p : literalmap.getValues(cls)) {
          Sequence seq = Sequence.create(p);
          switch (GenInputsAbstract.literals_level) {
          case CLASS:
            compMgr.addClassLevelLiteral(cls, seq);
            break;
          case PACKAGE:
            assert pkg != null;
            compMgr.addPackageLevelLiteral(pkg, seq);
            break;
          case ALL:
            compMgr.addGeneratedSequence(seq);
            break;
          default:
            throw new Error("Unexpected error in GenTests -- please report at https://github.com/randoop/randoop/issues");
          }
        }
      }
    }
  }

  /**
   * Writes the sequences as JUnit files to the specified directory.
   *
   * @param output_dir string name of output directory.
   * @param seq a list of sequences to write.
   * @param additionalJUnitCLasses other classes to write (may be null).
   * @return list of files written.
   **/
  public static List<File> write_junit_tests (String output_dir,
                                        List<ExecutableSequence> seq,
                                        List<String> additionalJUnitClasses) {

    if (!GenInputsAbstract.noprogressdisplay) {
      System.out.printf("Writing %d junit tests%n", seq.size());
    }

    List<File> files = new ArrayList<File>();

    if (seq.size() > 0) {
      List<List<ExecutableSequence>> seqPartition =
          CollectionsExt.<ExecutableSequence>chunkUp(new ArrayList<ExecutableSequence> (seq), testsperfile);

      JunitFileWriter jfw = new JunitFileWriter(output_dir, junit_package_name,junit_classname);

      files.addAll(jfw.writeJUnitTestFiles(seqPartition));

      if (GenInputsAbstract.junit_reflection_allowed) {
        files.add(jfw.writeSuiteFile(additionalJUnitClasses));
      } else {
        files.add(jfw.writeDriverFile());
      }
    } else { //preserves behavior from previous version
      System.out.println("No tests were created. No JUnit class created.");
    }

    if (!GenInputsAbstract.noprogressdisplay) {
      System.out.println();
    }

    for (File f : files) {
      if (!GenInputsAbstract.noprogressdisplay) {
        System.out.println("Created file: " + f.getAbsolutePath());
      }
    }
    return files;
  }

  /**
   * Execute the init routine (if user specified one)
   * @param phase
   */
  public static void execute_init_routine (int phase) {

    if (GenInputsAbstract.init_routine == null)
      return;

    String full_name = GenInputsAbstract.init_routine;
    int lastdot = full_name.lastIndexOf(".");
    if (lastdot == -1)
      usage ("invalid init routine: %s\n", full_name);
    String classname = full_name.substring (0, lastdot);
    String methodname = full_name.substring (lastdot+1);
    methodname = methodname.replaceFirst ("[()]*$", "");
    System.out.printf ("%s - %s\n", classname, methodname);
    Class<?> iclass = null;
    try {
      iclass = Class.forName (classname);
    } catch (Exception e) {
      usage ("Can't load init class %s: %s", classname, e.getMessage());
    }
    Method imethod = null;
    try {
      imethod = iclass.getDeclaredMethod (methodname, int.class);
    } catch (Exception e) {
      usage ("Can't find init method %s: %s", methodname, e);
    }
    if (!Modifier.isStatic (imethod.getModifiers()))
      usage ("init method %s.%s must be static", classname, methodname);
    try {
      imethod.invoke (null, phase);
    } catch (Exception e) {
      usage (e, "problem executing init method %s.%s: %s",
             classname, methodname, e);
    }
  }

  /**
   * Read a list of sequences from a serialized file
   * @param filename is name of file containing sequences.
   * @return list of sequence objects read from file.
   */
  public static List<ExecutableSequence> read_sequences (String filename) {

    // Read the list of sequences from the serialized file
    List<ExecutableSequence> seqs = null;
    try {
      FileInputStream fileis = new FileInputStream(filename);
      ObjectInputStream objectis
        = new ObjectInputStream(new GZIPInputStream(fileis));
      @SuppressWarnings("unchecked")
      List<ExecutableSequence> seqs_tmp
        = (List<ExecutableSequence>) objectis.readObject();
      seqs = seqs_tmp;
      objectis.close();
      fileis.close();
    } catch (Exception e) {
        throw new Error(e);
    }

    return seqs;
  }

  /**
   * Write out a serialized file of sequences
   * @param seqs list of sequences to write.
   * @param outfile filename for output file.
   */
  public static void write_sequences (List<ExecutableSequence> seqs,
                                      String outfile) {

    // dump_seqs ("write_sequences", seqs);

    try {
      FileOutputStream fileos = new FileOutputStream(outfile);
      ObjectOutputStream objectos
        = new ObjectOutputStream(new GZIPOutputStream(fileos));
      System.out.printf (" Saving %d sequences to %s%n", seqs.size(), outfile);
      objectos.writeObject(seqs);
      objectos.close();
      fileos.close();
    } catch (Exception e) {
      throw new Error(e);
    }
    System.out.printf ("Finished saving sequences%n");
  }

  /**
   * Run Randoop again and generate checks for the sequence.
   * This ensures that the checks match the state that will be
   * in the final tests (because the global state used to create the
   * checks will match that of the final tests)
   * @param outfile filename for output file.
   */
  public void generate_clean_checks (String outfile) {

    List<String> cmd = new ArrayList<String>();
    cmd.add ("java");
    cmd.add ("-ea");

    // Add a javaagent option if specified
    if (GenInputsAbstract.agent != null) {
      String [] args = GenInputsAbstract.agent.split(" ");
      for (String s : args) {
        cmd.add (s);
      }
    }

    // Define any properties
    for (String prop : GenInputsAbstract.system_props) {
      cmd.add (String.format ("-D%s", prop));
    }

    //Add Java classpath
    cmd.add("-cp");
    cmd.add(Globals.getClassPath());

    cmd.add ("randoop.main.Main");
    cmd.add ("cleanobs");

    // Add applicable arguments from this call
    if (GenInputsAbstract.observers != null) {
      cmd.add ("--observers=" + GenInputsAbstract.observers.toString());
    }
    cmd.add (String.format("--usethreads=%b", ReflectionExecutor.usethreads));
    if (GenInputsAbstract.init_routine != null)
      cmd.add ("--init_routine=" + GenInputsAbstract.init_routine);
    if (GenInputsAbstract.print_diff_obs)
      cmd.add ("--print_diff_obs");
    cmd.add (String.format("--capture_output=%b",
                           GenInputsAbstract.capture_output));

    cmd.add (outfile);      List<ObjectContract> contracts = new ArrayList<ObjectContract>();

    cmd.add (outfile);
    String[] cmd_array = new String[cmd.size()];
    System.out.printf ("Executing command %s%n", cmd);
    RunCmd.run_cmd (cmd.toArray (cmd_array));
    System.out.printf ("Completed command%n");
  }

  /**
   * Runs Randoop again and generates new checks for the list of
   * sequences stored in seq_file.  Any checks that do not match
   * are presumed to be non-deteministic and are removed.  The resulting
   * sequence is written back into seq_file.
   *
   * This is run in a new JVM so that the initial global state for the
   * second run matches the initial global state for the first run.
   * @param seq_file a file of serialized {@link ExecutableSequence} objects.
   */
  public void remove_diff_checks (String seq_file) {

    List<String> cmd = new ArrayList<String>();
    cmd.add ("java");
    cmd.add ("-ea");

    // Add a javaagent option if specified
    if (GenInputsAbstract.agent != null) {
      String [] args = GenInputsAbstract.agent.split(" ");
      for (String s : args) {
        cmd.add (s);
      }
    }

    // Define any properties
    for (String prop : GenInputsAbstract.system_props) {
      cmd.add (String.format ("-D%s", prop));
    }

    //Add Java classpath
    cmd.add("-cp");
    cmd.add(Globals.getClassPath());

    // Add memory size
    cmd.add (String.format ("-Xmx%dM", GenInputsAbstract.mem_megabytes));

    cmd.add ("randoop.main.Main");
    cmd.add ("rm-diff-obs");

    // Add applicable arguments from this call
    if (GenInputsAbstract.observers != null) {
      cmd.add ("--observers=" + GenInputsAbstract.observers.toString());
    }
    cmd.add (String.format("--usethreads=%b", ReflectionExecutor.usethreads));
    if (GenInputsAbstract.init_routine != null)
      cmd.add ("--init_routine=" + GenInputsAbstract.init_routine);
    if (GenInputsAbstract.print_diff_obs)
      cmd.add ("--print_diff_obs");
    cmd.add (String.format("--capture_output=%b",
                           GenInputsAbstract.capture_output));

    cmd.add (seq_file);
    cmd.add (seq_file);
    String[] cmd_array = new String[cmd.size()];
    progress.log ("Removing non-deterministic checks: executing "
                  + " command %s%n", cmd);
    RunCmd.run_cmd (cmd.toArray (cmd_array));
    progress.log ("Completed removal of non-deterministic checks");
  }

  /** Print out usage error and stack trace and then exit **/
  static void usage (Throwable t, String format, Object... args) {

    System.out.print ("ERROR: ");
    System.out.printf (format, args);
    System.out.println();
    System.out.println (options.usage());
    if (t != null)
      t.printStackTrace();
    System.exit(-1);
  }

  static void usage (String format, Object ... args) {
    usage (null, format, args);
  }

  public static List<ObjectContract> getContractsFromAnnotations(Class<?>... classes) {

    List<ObjectContract> contractsFound = new ArrayList<ObjectContract>();

    for (Class<?> c : classes) {
      for (Method m : c.getDeclaredMethods()) {
        if (m.getAnnotation(CheckRep.class) != null) {

          // Check that method is an instance (not a static) method.
          if (Modifier.isStatic(m.getModifiers())) {
            String msg = "RANDOOP ANNOTATION ERROR: Expected @CheckRep-annotated method " + m.getName() + " in class "
            + m.getDeclaringClass() + " to be an instance method, but it is declared static.";
            throw new RuntimeException(msg);
          }

          // Check that method is public.
          if (!Modifier.isPublic(m.getModifiers())) {
            String msg = "RANDOOP ANNOTATION ERROR: Expected @CheckRep-annotated method " + m.getName() + " in class "
            + m.getDeclaringClass() + " to be declared public but it is not.";
            throw new RuntimeException(msg);
          }

          // Check that method takes no arguments.
          if (m.getParameterTypes().length > 0) {
            String msg = "RANDOOP ANNOTATION ERROR: Expected @CheckRep-annotated method " + m.getName() + " in class "
            + m.getDeclaringClass() + " to declare no parameters but it does (method signature:" + m.toString() + ").";
            throw new RuntimeException(msg);
          }

          // Check that method's return type is void.
          if (!(m.getReturnType().equals(boolean.class) || m.getReturnType().equals(void.class))) {
            String msg = "RANDOOP ANNOTATION ERROR: Expected @CheckRep-annotated method " + m.getName() + " in class "
            + m.getDeclaringClass() + " to have void or boolean return type but it does not (method signature:" + m.toString() + ").";
            throw new RuntimeException(msg);
          }

          printDetectedAnnotatedCheckRepMethod(m);
          contractsFound.add(new CheckRepContract(m));
        }
      }
    }
    return contractsFound;
  }

  private static void printDetectedAnnotatedCheckRepMethod(Method m) {
    String msg = "ANNOTATION: Detected @CheckRep-annotated method \""
      + m.toString() + "\". Will use it to check rep invariant of class "
      + m.getDeclaringClass().getCanonicalName() + " during generation.";
   System.out.println(msg);
  }

  public static void dump_seqs (String msg, List<ExecutableSequence> seqs) {

    if (false) {
      System.out.printf ("Sequences at %s\n", msg);
      for (int seq_no = 0; seq_no < seqs.size(); seq_no++)
        System.out.printf ("seq %d [%08X]:\n %s\n", seq_no,
                           seqs.get(seq_no).seq_id(),
                           seqs.get(seq_no).toCodeString());

    }
  }
}<|MERGE_RESOLUTION|>--- conflicted
+++ resolved
@@ -53,9 +53,6 @@
 import randoop.operation.MethodCall;
 import randoop.operation.NonreceiverTerm;
 import randoop.operation.Operation;
-<<<<<<< HEAD
-import randoop.reflection.DefaultReflectionPredicate;
-=======
 import randoop.operation.OperationParseException;
 import randoop.operation.OperationParser;
 import randoop.reflection.DefaultReflectionPredicate;
@@ -63,7 +60,6 @@
 import randoop.reflection.OperationExtractor;
 import randoop.reflection.PublicVisibilityPredicate;
 import randoop.reflection.VisibilityPredicate;
->>>>>>> 1cd489b3
 import randoop.runtime.ClosingStream;
 import randoop.runtime.CreatedJUnitFile;
 import randoop.runtime.IMessage;
@@ -262,24 +258,14 @@
         omitFields.add(cls.getName() + "." + cov.Constants.TRUE_BRANCHES);
       }
     }
-<<<<<<< HEAD
-    
-    DefaultReflectionPredicate reflectionFilter = new DefaultReflectionPredicate(omitmethods, omitFields);
-    List<Operation> model = Reflection.getStatements(classes, reflectionFilter);
-=======
 
     DefaultReflectionPredicate reflectionPredicate = new DefaultReflectionPredicate(omitmethods, omitFields,visibility);
     List<Operation> model = OperationExtractor.getOperations(classes, reflectionPredicate);
->>>>>>> 1cd489b3
 
     // Always add Object constructor (it's often useful).
     ConstructorCall objectConstructor = null;
     try {
-<<<<<<< HEAD
-      objectConstructor = ConstructorCall.getRConstructor(Object.class.getConstructor());
-=======
       objectConstructor = ConstructorCall.getConstructorCall(Object.class.getConstructor());
->>>>>>> 1cd489b3
       if (!model.contains(objectConstructor))
         model.add(objectConstructor);
     } catch (Exception e) {
@@ -287,21 +273,6 @@
     }
 
     if (methodlist != null) {
-<<<<<<< HEAD
-      Set<Operation> statements = new LinkedHashSet<Operation>();
-      try {
-        for (Member m : Reflection.loadMethodsAndCtorsFromFile(new File(methodlist))) {
-          if (m instanceof Method) {
-              if (reflectionFilter.canUse((Method)m)) {
-                statements.add(MethodCall.getRMethod((Method)m));
-              }
-          } else {
-            assert m instanceof Constructor<?>;
-            if (reflectionFilter.canUse((Constructor<?>)m)) {
-              statements.add(ConstructorCall.getRConstructor((Constructor<?>)m));
-                  }
-            statements.add(ConstructorCall.getRConstructor((Constructor<?>)m));
-=======
 
       try (EntryReader rdr = new EntryReader(new File(methodlist), "^#.*", null)) {
 
@@ -309,7 +280,6 @@
           Operation op = OperationParser.parse(line);
           if (op.satisfies(reflectionPredicate) && !model.contains(op)) {
             model.add(op);
->>>>>>> 1cd489b3
           }
         }
 
@@ -319,14 +289,7 @@
       } catch (OperationParseException e) {
         throw new Error(e);
       }
-<<<<<<< HEAD
-      for (Operation st : statements) {
-        if (!model.contains(st))
-          model.add(st);
-      }
-=======
-
->>>>>>> 1cd489b3
+
     }
 
     // Don't remove observers; they create useful values.
