package randoop.runtime;

import java.io.File;
import java.util.LinkedHashSet;
import java.util.LinkedList;
import java.util.List;
import java.util.Set;

import randoop.FailureSet;
import randoop.IEventListener;
import randoop.ITestFilter;
import randoop.JunitFileWriter;
import randoop.NoExceptionCheck;
import randoop.main.GenInputsAbstract;
<<<<<<< HEAD
import randoop.operation.Operation;
import randoop.sequence.AbstractGenerator;
import randoop.sequence.ExecutableSequence;
=======
import randoop.sequence.AbstractGenerator;
import randoop.sequence.ExecutableSequence;
import randoop.sequence.Statement;
>>>>>>> 1cd489b3

import plume.Pair;

public class PluginBridge implements ITestFilter, IEventListener {

  long timeOfLastUpdate = 0;
  public MessageSender msgSender;
  private AbstractGenerator generator;
  //public List<File> additionalJunitFiles;
  public List<String> additionalJunitClasses;
  
<<<<<<< HEAD
  public Set<Pair<Operation,Class<?>>> errors = new LinkedHashSet<Pair<Operation,Class<?>>>();
=======
  public Set<Pair<Statement,Class<?>>> errors = new LinkedHashSet<>();
>>>>>>> 1cd489b3
  
  public PluginBridge(AbstractGenerator generator, MessageSender sender) {
    if (generator == null) {
      throw new IllegalArgumentException("generator is null");
    }
    if (sender == null) {
      throw new IllegalArgumentException("sender is null");
    }
    this.generator = generator;  
    this.msgSender = sender;
    //this.additionalJunitFiles = new LinkedList<File>();
    this.additionalJunitClasses = new LinkedList<>();
  }

  @Override
  public boolean outputSequence(ExecutableSequence s, FailureSet f) {
    
    if (f.getFailures().isEmpty()) {
      return true;
    }

    for (FailureSet.Failure failure : f.getFailures()) {
<<<<<<< HEAD
      if (errors.add(new Pair<Operation, Class<?>>(failure.st, failure.viocls))) {
        String description = failure.viocls.toString();
        if (failure.viocls.equals(NoExceptionCheck.class)) {
=======
      if (errors.add(new Pair<Statement, Class<?>>(failure.statement, failure.violationClass))) {
        String description = failure.violationClass.toString();
        if (failure.violationClass.equals(NoExceptionCheck.class)) {
>>>>>>> 1cd489b3
          description = "NPEs / Assertion violations";
        }
        List<String> failureClassList = new LinkedList<String>();
        failureClassList.add(failure.statement.toString());

        List<ExecutableSequence> singleSequenceList = new LinkedList<ExecutableSequence>();
        singleSequenceList.add(s);
        File junitFile = JunitFileWriter.writeJUnitTestFile(GenInputsAbstract.junit_output_dir, "randoopFailures", s, GenInputsAbstract.junit_classname
            + "_failure_" + errors.size());

        //additionalJunitFiles.add(junitFile);
        additionalJunitClasses.add("randoopFailures." + GenInputsAbstract.junit_classname + "_failure_" + errors.size());
        ErrorRevealed msg = new ErrorRevealed(s.toCodeString(), description, failureClassList, junitFile);
        msgSender.send(msg);
      }
    }
    return false;
  }

  @Override
  public void generationStepPost(ExecutableSequence es) {
    // Nothing to do here.
  }

  @Override
  public void generationStepPre() {
    
    long timeSoFar = generator.timer.getTimeElapsedMillis();
    if (timeSoFar - timeOfLastUpdate > 250) {
      double percentTimeDone = timeSoFar / (double) generator.maxTimeMillis;
      double percentSequencesDone = generator.numSequences() / (double) generator.maxSequences;

      /*
       * Randoop has more than one stopping criteria. To determine how close
       * we are to finishing, we calculate how close we are wrt the time
       * limit, and wrt the input (sequence) limit. We report whichever is
       * greater, but never report more than 100% (which can happen if
       * Randoop went just a bit over before stopping).
       */
      double percentDone = Math.min(Math.max(percentTimeDone, percentSequencesDone), 1.0);

      // Convert to percentage, between 0-100.
      IMessage msg = new PercentDone(percentDone, generator.numSequences(), 0);
      msgSender.send(msg);
      timeOfLastUpdate = timeSoFar;
    }
    
  }

  @Override
  public void progressThreadUpdate() {
    // Nothing to do here.
  }

  @Override
  public boolean stopGeneration() {
    return false;
  }

  @Override
  public void explorationStart() {

      IMessage msg = new RandoopStarted();
      msgSender.send(msg);
      timeOfLastUpdate = generator.timer.getTimeElapsedMillis();
  }

  @Override
  public void explorationEnd() {
      IMessage msg = new PercentDone(1.0, generator.numSequences(), 0);
      msgSender.send(msg);
      msg = new RandoopFinished();
      msgSender.send(msg);
  }

}<|MERGE_RESOLUTION|>--- conflicted
+++ resolved
@@ -12,15 +12,9 @@
 import randoop.JunitFileWriter;
 import randoop.NoExceptionCheck;
 import randoop.main.GenInputsAbstract;
-<<<<<<< HEAD
-import randoop.operation.Operation;
-import randoop.sequence.AbstractGenerator;
-import randoop.sequence.ExecutableSequence;
-=======
 import randoop.sequence.AbstractGenerator;
 import randoop.sequence.ExecutableSequence;
 import randoop.sequence.Statement;
->>>>>>> 1cd489b3
 
 import plume.Pair;
 
@@ -32,11 +26,7 @@
   //public List<File> additionalJunitFiles;
   public List<String> additionalJunitClasses;
   
-<<<<<<< HEAD
-  public Set<Pair<Operation,Class<?>>> errors = new LinkedHashSet<Pair<Operation,Class<?>>>();
-=======
   public Set<Pair<Statement,Class<?>>> errors = new LinkedHashSet<>();
->>>>>>> 1cd489b3
   
   public PluginBridge(AbstractGenerator generator, MessageSender sender) {
     if (generator == null) {
@@ -59,15 +49,9 @@
     }
 
     for (FailureSet.Failure failure : f.getFailures()) {
-<<<<<<< HEAD
-      if (errors.add(new Pair<Operation, Class<?>>(failure.st, failure.viocls))) {
-        String description = failure.viocls.toString();
-        if (failure.viocls.equals(NoExceptionCheck.class)) {
-=======
       if (errors.add(new Pair<Statement, Class<?>>(failure.statement, failure.violationClass))) {
         String description = failure.violationClass.toString();
         if (failure.violationClass.equals(NoExceptionCheck.class)) {
->>>>>>> 1cd489b3
           description = "NPEs / Assertion violations";
         }
         List<String> failureClassList = new LinkedList<String>();
