package randoop.main;

import java.io.IOException;
import java.util.ArrayList;
import java.util.LinkedHashSet;
import java.util.List;
import java.util.Set;
import plume.EntryReader;

/**
 * Manages the options for a run of Randoop within a system test method so that the information can
 * be used to setup test conditions.
 */
class RandoopOptions {

  /** The list of options used to call Randoop */
  private final List<String> options;

  /** The list of classnames for running Randoop */
  private final Set<String> classnames;

  /** The package name for Randoopsgenerated test classes; null if default package. */
  private String packageName;

  /** The basename for generated regression test classes. */
  private String regressionBasename;

  /** The basename for generated error test classes */
  private String errorBasename;

  /**
   * Creates an empty set of options. The regression basename is "RegressionTest" and the error
   * basename is "ErrorTest".
   */
  private RandoopOptions() {
    this.options = new ArrayList<>();
    this.classnames = new LinkedHashSet<>();
    this.packageName = null;
    this.regressionBasename = "RegressionTest";
    this.errorBasename = "ErrorTest";
  }

  /**
   * Creates an initial set of options based on the test environment consisting of the output
   * directory for generated tests, and log file location.
   *
   * @param testEnvironment the test environment
   * @return a base set of Randoop options
   */
  static RandoopOptions createOptions(TestEnvironment testEnvironment) {
    RandoopOptions options = new RandoopOptions();
    options.setOption("junit-output-dir", testEnvironment.sourceDir.toString());
    options.setOption("log", testEnvironment.workingDir + "/randoop-log.txt");
<<<<<<< HEAD
    options.unsetFlag("check-compilable");
=======
    options.setFlag("deterministic");
    options.setOption("timeLimit", "0");
    options.unsetFlag("minimize-error-test");

    // Use value from environment variable if command-line argument was not set
    String selectionLog = System.getProperty("randoop.selection.log");
    if (selectionLog != null && !selectionLog.isEmpty()) {
      options.setOption("selection-log", selectionLog);
    }

    // Use value from environment variable if command-line argument was not set
    String operationLog = System.getProperty("randoop.operation.history.log");
    if (operationLog != null && !operationLog.isEmpty()) {
      options.setOption("operation-history-log", operationLog);
    }

>>>>>>> dea41ce0
    return options;
  }

  /**
   * Adds an option-value pair to this option set.
   *
   * @param option the option name
   * @param value the option value
   */
  void setOption(String option, String value) {
    options.add("--" + option + "=" + value);
  }

  /**
   * Adds a option-flag to this option set.
   *
   * @param option the name of the option flag to be set
   */
  void setFlag(String option) {
    options.add("--" + option);
  }

  /**
   * Adds an option-flag set to false.
   *
   * @param option the name of the option flag to be set to false
   */
  void unsetFlag(String option) {
    setOption(option, "false");
  }

  /**
   * Adds an option-flag set to the given value
   *
   * @param option the name of the option flag to be set to false
   */
  void setFlag(String option, boolean value) {
    if (value) {
      setFlag(option);
    } else {
      unsetFlag(option);
    }
  }

  /**
   * Sets the package name for generated tests, and adds the option to this set.
   *
   * @param packageName the package name
   */
  void setPackageName(String packageName) {
    if (packageName != null) {
      setOption("junit-package-name", packageName);
      this.packageName = packageName;
    }
  }

  /**
   * Sets the regression base name for generated tests, and adds the option to this set.
   *
   * @param regressionBasename the regression basename
   */
  void setRegressionBasename(String regressionBasename) {
    if (regressionBasename.length() > 0) {
      setOption("regression-test-basename", regressionBasename);
      this.regressionBasename = regressionBasename;
    }
  }

  /**
   * Sets the error base name for generated tests, and adds the option to this set.
   *
   * @param errorBasename the errorBasename
   */
  void setErrorBasename(String errorBasename) {
    if (errorBasename.length() > 0) {
      setOption("error-test-basename", errorBasename);
      this.errorBasename = errorBasename;
    }
  }

  /**
   * Adds a test class name to this option set.
   *
   * @param classname the test class name
   */
  void addTestClass(String classname) {
    if (classname.length() > 0) {
      setOption("testclass", classname);
      classnames.add(classname);
    } else {
      throw new IllegalArgumentException("class name may not be empty string");
    }
  }

  /**
   * Returns the package name set for this option set.
   *
   * @return the package name, which may be null if not set
   */
  String getPackageName() {
    return packageName;
  }

  /**
   * Return the regression basename for this option set.
   *
   * @return the regression basename, which may be null if not set
   */
  String getRegressionBasename() {
    return regressionBasename;
  }

  /**
   * Return the error base name for this option set.
   *
   * @return the error base name, which may be null if not set
   */
  String getErrorBasename() {
    return errorBasename;
  }

  /**
   * Return this set of options as a list of strings.
   *
   * @return this option set as a list of {@code String}
   */
  List<String> getOptions() {
    return options;
  }

  /**
   * Adds a class list filename to this set of options.
   *
   * @param classListFilename the class list filename
   */
  void addClassList(String classListFilename) {
    if (classListFilename.length() > 0) {
      setOption("classlist", classListFilename);
      loadClassNames(classListFilename);
    } else {
      throw new IllegalArgumentException("class list name may not be empty string");
    }
  }

  /**
   * Reads the named class list file and adds the elements to the classnames in this options set.
   *
   * @param classListFilename the class list filename
   */
  private void loadClassNames(String classListFilename) {
    try (EntryReader er = new EntryReader(classListFilename, "^#.*", null)) {
      for (String line : er) {
        String name = line.trim();
        if (!name.isEmpty()) {
          classnames.add(name);
        }
      }
    } catch (IOException e) {
      System.err.println("Failed to load class names: " + e.getMessage());
    }
  }

  /**
   * Returns the set of input class names in this options set.
   *
   * @return the set of names of input classes in this options set
   */
  Set<String> getClassnames() {
    return classnames;
  }
}<|MERGE_RESOLUTION|>--- conflicted
+++ resolved
@@ -51,9 +51,6 @@
     RandoopOptions options = new RandoopOptions();
     options.setOption("junit-output-dir", testEnvironment.sourceDir.toString());
     options.setOption("log", testEnvironment.workingDir + "/randoop-log.txt");
-<<<<<<< HEAD
-    options.unsetFlag("check-compilable");
-=======
     options.setFlag("deterministic");
     options.setOption("timeLimit", "0");
     options.unsetFlag("minimize-error-test");
@@ -70,7 +67,6 @@
       options.setOption("operation-history-log", operationLog);
     }
 
->>>>>>> dea41ce0
     return options;
   }
 
