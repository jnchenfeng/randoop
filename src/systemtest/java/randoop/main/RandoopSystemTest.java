--- conflicted
+++ resolved
@@ -311,11 +311,8 @@
             "java2.util2.Arrays.med3(int[], int, int, int) exclude",
             "java2.util2.Arrays.med3(long[], int, int, int) exclude",
             "java2.util2.Arrays.med3(short[], int, int, int) exclude",
-<<<<<<< HEAD
+            "java2.util2.Arrays.sort(char[], int, int) ignore",
             "java2.util2.Arrays.sort(java.lang.Object[], int, int, java2.util2.Comparator) ignore",
-=======
-            "java2.util2.Arrays.sort(char[], int, int) ignore",
->>>>>>> b80555d9
             "java2.util2.Arrays.swap(char[], int, int) ignore",
             "java2.util2.Arrays.swap(int[], int, int) ignore",
             "java2.util2.Arrays.swap(java.lang.Object[], int, int) exclude",
