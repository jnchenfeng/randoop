package randoop.main;

import static org.hamcrest.CoreMatchers.equalTo;
import static org.hamcrest.CoreMatchers.is;
import static org.hamcrest.Matchers.greaterThan;
import static org.junit.Assert.assertThat;
import static org.junit.Assert.assertTrue;
import static org.junit.Assert.fail;

import java.io.File;
import java.io.IOException;
import java.nio.file.DirectoryStream;
import java.nio.file.Files;
import java.nio.file.Path;
import java.nio.file.Paths;
import java.util.ArrayList;
import java.util.Iterator;
import java.util.List;
import org.apache.commons.io.FileUtils;
import org.junit.BeforeClass;
import org.junit.FixMethodOrder;
import org.junit.Test;
import org.junit.runners.MethodSorters;
import plume.UtilMDE;

/**
 * A JUnit test class that runs the Randoop system tests, each within its own new JVM. (Thus, there
 * is no need to run Randomness.setSeed(0) or ReflectionExecutor.resetStatistics() at the beginning
 * of each test.)
 *
 * <p>The test methods in this class assume that the current working directory has subdirectories
 * <tt>resources/systemTest</tt> where resources files are located (standard Gradle organization),
 * and <tt>working-directories/</tt> where working files can be written. The Gradle file sets the
 * working directory for the <tt>systemTest</tt> source set to which this class belongs.
 *
 * <p>Each of the test methods
 *
 * <ul>
 *   <li>creates its own subdirectory,
 *   <li>runs Randoop and saves generated tests to the subdirectory, and
 *   <li>compiles the generated test files.
 * </ul>
 *
 * Most of the methods then run the tests and check that the expected number of failed tests matches
 * the number of error-revealing tests, or that the number of passed tests matches the number of
 * regression tests.
 *
 * <p>These are tests that used to be run from within the original Makefile using shell commands.
 * The Makefile also checked diffs of generated tests for some of the tests. These methods do not do
 * this check.
 */
@FixMethodOrder(MethodSorters.NAME_ASCENDING)
public class RandoopSystemTest {

  final String lineSep = System.getProperty("line.separator");

  // Keep this in synch with GenTests.NO_OPERATIONS_TO_TEST.  (Since we are avoiding dependencies
  // of the system tests on Randoop code, the tests can't directly use GenTests.NO_METHODS_TO_TEST.)
  // XXX Factor into module of shared dependencies.
  private static final String NO_OPERATIONS_TO_TEST = "There are no operations to test. Exiting.";

  private static SystemTestEnvironmentManager systemTestEnvironmentManager;

  /** Sets up the environment for test execution. */
  @BeforeClass
  public static void setupClass() {
    String classpath = System.getProperty("java.class.path");
    /* the current working directory for this test class */
    Path buildDir = Paths.get("").toAbsolutePath().normalize();
    systemTestEnvironmentManager =
        SystemTestEnvironmentManager.createSystemTestEnvironmentManager(classpath, buildDir);
  }

  /**
   * Enumerated type to quantify expected test generation:
   *
   * <ul>
   *   <li>{@code SOME} - at least one test is generated,
   *   <li>{@code NONE} - no tests are generated, or
   *   <li>{@code DONT_CARE} - the number of tests does not need to be checked.
   * </ul>
   */
  private enum ExpectedTests {
    SOME,
    NONE,
    DONT_CARE
  }

  /* --------------------------------------- test methods --------------------------------------- */

  /*
   * WRITING TEST METHODS:
   *
   * Methods with the @Test annotation will be run normally as JUnit tests.
   * Each method should consist of one system test, and is responsible for setting up the
   * directories for the test, setting the options for Randoop, running Randoop, compiling the
   * generated tests, and then doing whatever checks are required for the test.  The steps each
   * test should follow are:
   *
   * 1. Set up the test environment.
   *
   *    Each test method should create the working environment for running the test with a call like
   *
   *      SystemTestEnvironment testEnvironment = systemTestEnvironmentManager.createTestEnvironment(testName);
   *
   *    where testName is the name of your test (be sure that it doesn't conflict with the name
   *    of any test already in this class).
   *    The variable systemTestEnvironmentManager refers to the global environment for a run of the
   *    system tests, and contains information about the classpath, and directories needed while
   *    running all of the system tests.
   *
   * 2. Set the options for Randoop.
   *
   *    The method that executes Randoop takes the command-line arguments as a RandoopOptions object,
   *    which can be constructed by the line
   *      RandoopOptions options = RandoopOptions.createOptions(testEnvironment);
   *    using the SystemTestEnvironment built in the first step.
   *    This class has methods to explicitly set the test package name and base names:
   *      options.setPackageName("foo.bar");
   *      options.setRegressionBasename("TestClass");
   *      options.setErrorBasename("ErrorTestClass");
   *    And, the input classes should be specified by using the methods
   *      options.addTestClass(testClassName);
   *      options.addClassList(classListFilename);
   *    that correspond to the Randoop arguments.
   *    Other options can be set using the methods
   *      options.setFlag(flagName);
   *      options.setOption(optionName, optionValue);
   *    This object will also set options for output directories and logging, so only options
   *    affecting generation are needed.
   *
   *    Input files should be placed in src/systemtest/resources (or src/inputtest/resources if they
   *    relate to classes in the inputTest source set), and can be used in option using the path
   *    prefix resources/systemTest/.
   *
   *
   *  3. Run Randoop and compile generated tests.
   *
   *     This is where things can vary somewhat depending on the condition of the test.
   *
   *     In the majority of cases, we want to check that Randoop generates an expected number of
   *     regression and/or error-revealing tests; that the generated tests compile; and that when run,
   *     regression tests succeed, error tests fail, and that the methods of the classes-under-test
   *     are covered by all tests.  In this case, the test method will make a call like
   *
   *       generateAndTestWithCoverage(
   *         testEnvironment,
   *         options,
   *         expectedRegressionTests,
   *         expectedErrorTests);
   *
   *     where testEnvironment, packageName, regressionBasename, errorBasename, and options are all
   *     defined in steps 1 and 2.
   *     The expected-tests parameters are values of the ExpectedTests enumerated type.
   *     Use the value SOME if there must be at least one test, NONE if there should be no tests,
   *     and DONT_CARE if, well, it doesn't matter how many tests there are.
   *     The generateAndTestWithCoverage() method handles the standard test behavior, checking the
   *     standard assumptions about regression and error tests (given the quantifiers), and dumping
   *     output when the results don't meet expectations.
   *
   *     By default, coverage is checked against all methods returned by Class.getDeclaredMethods()
   *     for an input class. Some tests need to specifically exclude methods that Randoop should not
   *     generate, or need to ignore methods.  These can be indicated by creating a
   *     CoverageChecker object and adding these method names using either the exclude() or ignore()
   *     methods, and then giving the CoverageChecker as the last argument to the alternate version
   *     of generateAndTestWithCoverage(). When excluded methods are given, these methods may not be
   *     covered, and, unless ignored, any method not excluded is expected to be covered.
   */

  /**
   * Test formerly known as randoop1. This test previously did a diff on TestClass0.java with goal
   * file.
   */
  @Test
  public void runCollectionsTest() {

    SystemTestEnvironment testEnvironment =
        systemTestEnvironmentManager.createTestEnvironment("collections-test");

    RandoopOptions options = RandoopOptions.createOptions(testEnvironment);
    options.setPackageName("foo.bar");
    options.setRegressionBasename("TestClass");
    options.addTestClass("java2.util2.TreeSet");
    options.addTestClass("java2.util2.Collections");
    options.setFlag("no-error-revealing-tests");
    options.setOption("outputLimit", "1000");
    options.setOption("npe-on-null-input", "EXPECTED");
    options.setFlag("debug_checks");
    options.setOption("observers", "resources/systemTest/randoop1_observers.txt");
    options.setOption("omit-field-list", "resources/systemTest/testclassomitfields.txt");

    CoverageChecker coverageChecker =
        new CoverageChecker(
            options,
            "java2.util2.Collections.get(java2.util2.ListIterator, int) exclude",
            "java2.util2.Collections.iteratorBinarySearch(java2.util2.List, java.lang.Object) exclude",
            "java2.util2.Collections.iteratorBinarySearch(java2.util2.List, java.lang.Object, java2.util2.Comparator) exclude",
            "java2.util2.Collections.rotate2(java2.util2.List, int) exclude",
            "java2.util2.Collections.swap(java.lang.Object[], int, int) exclude",
            "java2.util2.Collections.swap(java2.util2.List, int, int) exclude",
            "java2.util2.Collections.synchronizedCollection(java2.util2.Collection, java.lang.Object) exclude",
            "java2.util2.Collections.synchronizedList(java2.util2.List, java.lang.Object) exclude",
            "java2.util2.Collections.synchronizedSet(java2.util2.Set) ignore",
            "java2.util2.Collections.synchronizedSet(java2.util2.Set, java.lang.Object) exclude",
            "java2.util2.Collections.synchronizedSortedMap(java2.util2.SortedMap) exclude",
            "java2.util2.Collections.synchronizedSortedSet(java2.util2.SortedSet) ignore",
            "java2.util2.Collections.unmodifiableSortedMap(java2.util2.SortedMap) exclude",
            "java2.util2.TreeSet.first() ignore",
            "java2.util2.TreeSet.last() ignore",
            "java2.util2.TreeSet.readObject(java.io.ObjectInputStream) exclude",
            "java2.util2.TreeSet.subSet(java.lang.Object, java.lang.Object) exclude",
            "java2.util2.TreeSet.tailSet(java.lang.Object) ignore",
            "java2.util2.TreeSet.writeObject(java.io.ObjectOutputStream) exclude");
    ExpectedTests expectedRegressionTests = ExpectedTests.SOME;
    ExpectedTests expectedErrorTests = ExpectedTests.NONE;

    generateAndTestWithCoverage(
        testEnvironment, options, expectedRegressionTests, expectedErrorTests, coverageChecker);
  }

  /** Test formerly known as randoop2. Previously did a diff on generated test. */
  @Test
  public void runNaiveCollectionsTest() {
    String directoryName = "naive-collections-test";
    SystemTestEnvironment testEnvironment =
        systemTestEnvironmentManager.createTestEnvironment(directoryName);
    RandoopOptions options = RandoopOptions.createOptions(testEnvironment);
    options.setPackageName("foo.bar");
    options.setRegressionBasename("NaiveRegression");
    options.setErrorBasename("NaiveError");
    options.setOption("outputLimit", "2000");
    options.addTestClass("java2.util2.TreeSet");
    options.addTestClass("java2.util2.ArrayList");
    options.addTestClass("java2.util2.LinkedList");
    options.addTestClass("java2.util2.Collections");
    options.setOption("omit-field-list", "resources/systemTest/naiveomitfields.txt");
    options.setOption("operation-history-log", "-"); // log to stdout

    CoverageChecker coverageChecker =
        new CoverageChecker(
            options,
            "java2.util2.ArrayList.readObject(java.io.ObjectInputStream) exclude",
            "java2.util2.ArrayList.remove(int) ignore",
            "java2.util2.ArrayList.removeRange(int, int) exclude",
            "java2.util2.ArrayList.writeObject(java.io.ObjectOutputStream) exclude",
            "java2.util2.Collections.eq(java.lang.Object, java.lang.Object) ignore",
            "java2.util2.Collections.get(java2.util2.ListIterator, int) exclude",
            "java2.util2.Collections.iteratorBinarySearch(java2.util2.List, java.lang.Object) exclude",
            "java2.util2.Collections.iteratorBinarySearch(java2.util2.List, java.lang.Object, java2.util2.Comparator) exclude",
            "java2.util2.Collections.rotate2(java2.util2.List, int) exclude",
            "java2.util2.Collections.swap(java.lang.Object[], int, int) exclude",
            "java2.util2.Collections.swap(java2.util2.List, int, int) ignore",
            "java2.util2.Collections.synchronizedCollection(java2.util2.Collection, java.lang.Object) exclude",
            "java2.util2.Collections.synchronizedList(java2.util2.List, java.lang.Object) exclude",
            "java2.util2.Collections.synchronizedSet(java2.util2.Set, java.lang.Object) exclude",
            "java2.util2.Collections.synchronizedSortedMap(java2.util2.SortedMap) exclude",
            "java2.util2.Collections.unmodifiableSortedMap(java2.util2.SortedMap) exclude",
            "java2.util2.LinkedList.readObject(java.io.ObjectInputStream) exclude",
            "java2.util2.LinkedList.remove(int) ignore",
            "java2.util2.LinkedList.writeObject(java.io.ObjectOutputStream) exclude",
            "java2.util2.TreeSet.first() ignore",
            "java2.util2.TreeSet.last() ignore",
            "java2.util2.TreeSet.readObject(java.io.ObjectInputStream) exclude",
            "java2.util2.TreeSet.subSet(java.lang.Object, java.lang.Object) exclude",
            "java2.util2.TreeSet.tailSet(java.lang.Object) ignore",
            "java2.util2.TreeSet.writeObject(java.io.ObjectOutputStream) exclude"
            // line break to permit easier sorting
            );

    ExpectedTests expectedRegressionTests = ExpectedTests.SOME;
    ExpectedTests expectedErrorTests = ExpectedTests.DONT_CARE;

    generateAndTestWithCoverage(
        testEnvironment, options, expectedRegressionTests, expectedErrorTests, coverageChecker);
  }

  /**
   * Test formerly known as randoop3. Previously this test did nothing beyond generating the tests.
   */
  @Test
  public void runJDKTest() {

    SystemTestEnvironment testEnvironment =
        systemTestEnvironmentManager.createTestEnvironment("jdk-test");
    RandoopOptions options = RandoopOptions.createOptions(testEnvironment);
    options.setPackageName("jdktests");
    options.setRegressionBasename("JDK_Tests_regression");
    options.setErrorBasename("JDK_Tests_error");

    options.setOption("generatedLimit", "5000"); // runs out of memory on Travis if 6000
    options.setOption("null-ratio", "0.3");
    options.setOption("alias-ratio", "0.3");
    options.setFlag("small-tests");
    options.setFlag("clear=2000");
    options.addClassList("resources/systemTest/jdk_classlist.txt");

    // omit methods that use Random
    options.setOption(
        "omitmethods", "java2\\.util2\\.Collections\\.shuffle\\(java2\\.util2\\.List\\)");

    ExpectedTests expectedRegressionTests = ExpectedTests.SOME;
    ExpectedTests expectedErrorTests = ExpectedTests.DONT_CARE;

    CoverageChecker coverageChecker =
        new CoverageChecker(
            options,
            "java2.util2.ArrayList.readObject(java.io.ObjectInputStream) exclude",
            "java2.util2.ArrayList.remove(int) ignore",
            "java2.util2.ArrayList.removeRange(int, int) exclude",
            "java2.util2.ArrayList.writeObject(java.io.ObjectOutputStream) exclude",
            "java2.util2.Arrays.med3(byte[], int, int, int) exclude",
            "java2.util2.Arrays.med3(char[], int, int, int) exclude",
            "java2.util2.Arrays.med3(double[], int, int, int) exclude",
            "java2.util2.Arrays.med3(float[], int, int, int) exclude",
            "java2.util2.Arrays.med3(int[], int, int, int) exclude",
            "java2.util2.Arrays.med3(long[], int, int, int) exclude",
            "java2.util2.Arrays.med3(short[], int, int, int) exclude",
            "java2.util2.Arrays.sort(char[], int, int) ignore",
            "java2.util2.Arrays.sort(java.lang.Object[], int, int, java2.util2.Comparator) ignore",
            "java2.util2.Arrays.swap(char[], int, int) ignore",
            "java2.util2.Arrays.swap(int[], int, int) ignore",
            "java2.util2.Arrays.swap(java.lang.Object[], int, int) exclude",
            "java2.util2.Arrays.vecswap(byte[], int, int, int) exclude",
            "java2.util2.Arrays.vecswap(char[], int, int, int) exclude",
            "java2.util2.Arrays.vecswap(double[], int, int, int) exclude",
            "java2.util2.Arrays.vecswap(float[], int, int, int) exclude",
            "java2.util2.Arrays.vecswap(int[], int, int, int) exclude",
            "java2.util2.Arrays.vecswap(long[], int, int, int) exclude",
            "java2.util2.Arrays.vecswap(short[], int, int, int) exclude",
            "java2.util2.BitSet.getBits(int) exclude",
            "java2.util2.BitSet.readObject(java.io.ObjectInputStream) exclude",
            "java2.util2.Collections.eq(java.lang.Object, java.lang.Object) ignore",
            "java2.util2.Collections.get(java2.util2.ListIterator, int) exclude",
            "java2.util2.Collections.iteratorBinarySearch(java2.util2.List, java.lang.Object) exclude",
            "java2.util2.Collections.iteratorBinarySearch(java2.util2.List, java.lang.Object, java2.util2.Comparator) exclude",
            "java2.util2.Collections.rotate2(java2.util2.List, int) exclude",
            "java2.util2.Collections.shuffle(java2.util2.List) exclude",
            "java2.util2.Collections.swap(java.lang.Object[], int, int) exclude",
            "java2.util2.Hashtable.readObject(java.io.ObjectInputStream) exclude",
            "java2.util2.Hashtable.rehash() ignore", // Travis
            "java2.util2.Hashtable.writeObject(java.io.ObjectOutputStream) exclude",
            "java2.util2.LinkedHashMap.newValueIterator() ignore",
            "java2.util2.LinkedList.readObject(java.io.ObjectInputStream) exclude",
            "java2.util2.LinkedList.set(int, java.lang.Object) ignore",
            "java2.util2.LinkedList.writeObject(java.io.ObjectOutputStream) exclude",
            "java2.util2.Observable.clearChanged() exclude",
            "java2.util2.Observable.setChanged() exclude",
            "java2.util2.Stack.empty() ignore", // Travis
            "java2.util2.Stack.push(java.lang.Object) ignore", // Travis
            "java2.util2.TreeMap.addAllForTreeSet(java2.util2.SortedSet, java.lang.Object) ignore",
            "java2.util2.TreeMap.colorOf(java2.util2.TreeMap.Entry) exclude",
            "java2.util2.TreeMap.decrementSize() ignore", // Travis
            "java2.util2.TreeMap.deleteEntry(java2.util2.TreeMap.Entry) ignore", // Travis
            "java2.util2.TreeMap.fixAfterDeletion(java2.util2.TreeMap.Entry) exclude",
            "java2.util2.TreeMap.fixAfterInsertion(java2.util2.TreeMap.Entry) exclude",
            "java2.util2.TreeMap.getCeilEntry(java.lang.Object) ignore", // Travis
            "java2.util2.TreeMap.getPrecedingEntry(java.lang.Object) exclude",
            "java2.util2.TreeMap.lastKey() ignore",
            "java2.util2.TreeMap.leftOf(java2.util2.TreeMap.Entry) exclude",
            "java2.util2.TreeMap.parentOf(java2.util2.TreeMap.Entry) exclude",
            "java2.util2.TreeMap.readObject(java.io.ObjectInputStream) exclude",
            "java2.util2.TreeMap.readTreeSet(int, java.io.ObjectInputStream, java.lang.Object) exclude",
            "java2.util2.TreeMap.rightOf(java2.util2.TreeMap.Entry) exclude",
            "java2.util2.TreeMap.rotateLeft(java2.util2.TreeMap.Entry) exclude",
            "java2.util2.TreeMap.rotateRight(java2.util2.TreeMap.Entry) exclude",
            "java2.util2.TreeMap.setColor(java2.util2.TreeMap.Entry, boolean) exclude",
            "java2.util2.TreeMap.subMap(java.lang.Object, java.lang.Object) ignore",
            "java2.util2.TreeMap.valEquals(java.lang.Object, java.lang.Object) exclude",
            "java2.util2.TreeMap.valueSearchNonNull(java2.util2.TreeMap.Entry, java.lang.Object) ignore",
            "java2.util2.TreeMap.valueSearchNull(java2.util2.TreeMap.Entry) ignore",
            "java2.util2.TreeMap.writeObject(java.io.ObjectOutputStream) exclude",
            "java2.util2.TreeSet.first() ignore",
            "java2.util2.TreeSet.last() ignore",
            "java2.util2.TreeSet.readObject(java.io.ObjectInputStream) exclude",
            "java2.util2.TreeSet.subSet(java.lang.Object, java.lang.Object) ignore",
            "java2.util2.TreeSet.writeObject(java.io.ObjectOutputStream) exclude",
            "java2.util2.Vector.removeRange(int, int) exclude",
            "java2.util2.Vector.writeObject(java.io.ObjectOutputStream) exclude",
            "java2.util2.WeakHashMap.eq(java.lang.Object, java.lang.Object) ignore", // Travis
            "java2.util2.WeakHashMap.removeMapping(java.lang.Object) exclude",
            "java2.util2.WeakHashMap.resize(int) ignore",
            "java2.util2.WeakHashMap.transfer(java2.util2.WeakHashMap.Entry[], java2.util2.WeakHashMap.Entry[]) ignore",
            "java2.util2.WeakHashMap.unmaskNull(java.lang.Object) ignore"
            // end of list (line break to permit easier sorting)
            );
    generateAndTestWithCoverage(
        testEnvironment, options, expectedRegressionTests, expectedErrorTests, coverageChecker);
  }

  /**
   * Test formerly known as randoop-contracts. Takes a long time. Evidence from running {@code time
   * make randoop-contracts} with previous Makefile. Reports:
   *
   * <pre>
   *  real	0m15.976s
   *  user	0m17.902s
   *  sys	0m9.814s
   * </pre>
   */
  @Test
  public void runContractsTest() {

    SystemTestEnvironment testEnvironment =
        systemTestEnvironmentManager.createTestEnvironment("contracts-test"); // temp directory
    RandoopOptions options = RandoopOptions.createOptions(testEnvironment);
    options.setErrorBasename("BuggyTest");

    options.setFlag("no-regression-tests");
    options.setOption("generatedLimit", "1000");
    // Don't minimize the tests because it would take too long to finish.
    options.setOption("minimize_error_test", "false");
    options.addClassList("resources/systemTest/buggyclasses.txt");

    ExpectedTests expectedRegressionTests = ExpectedTests.NONE;
    ExpectedTests expectedErrorTests = ExpectedTests.SOME;

    CoverageChecker coverageChecker =
        new CoverageChecker(
            options,
            "examples.Buggy.BuggyCompareToTransitive.getTwo() ignore",
            "examples.Buggy.StackOverflowError() ignore",
            "examples.Buggy.hashCode() ignore",
            "examples.Buggy.toString() ignore",

            /* don't care about hashCode for compareTo input classes */
            "examples.Buggy.BuggyCompareToAntiSymmetric.hashCode() ignore",
            "examples.Buggy.BuggyCompareToEquals.hashCode() ignore",
            "examples.Buggy.BuggyCompareToReflexive.hashCode() ignore",
            "examples.Buggy.BuggyCompareToSubs.hashCode() ignore",
            "examples.Buggy.BuggyCompareToTransitive.hashCode() ignore",
            "examples.Buggy.BuggyEqualsTransitive.hashCode() ignore",

            /* These should be covered, but are in failing assertions and won't show up in JaCoCo results. */
            "examples.Buggy.BuggyCompareToAntiSymmetric.compareTo(java.lang.Object) exclude",
            "examples.Buggy.BuggyCompareToEquals.compareTo(java.lang.Object) exclude",
            "examples.Buggy.BuggyCompareToEquals.equals(java.lang.Object) exclude",
            "examples.Buggy.BuggyCompareToReflexive.compareTo(java.lang.Object) exclude",
            "examples.Buggy.BuggyCompareToReflexive.equals(java.lang.Object) exclude",
            "examples.Buggy.BuggyCompareToSubs.compareTo(java.lang.Object) exclude",
            "examples.Buggy.BuggyCompareToTransitive.compareTo(java.lang.Object) exclude");

    generateAndTestWithCoverage(
        testEnvironment, options, expectedRegressionTests, expectedErrorTests, coverageChecker);
  }

  /** Test formerly known as randoop-checkrep. */
  @Test
  public void runCheckRepTest() {

    SystemTestEnvironment testEnvironment =
        systemTestEnvironmentManager.createTestEnvironment("checkrep-test"); // temp directory
    RandoopOptions options = RandoopOptions.createOptions(testEnvironment);
    options.setErrorBasename("CheckRepTest");

    options.setFlag("no-regression-tests");
    options.setOption("attemptedLimit", "1000");
    options.setOption("generatedLimit", "200");
    options.addTestClass("examples.CheckRep1");
    options.addTestClass("examples.CheckRep2");

    ExpectedTests expectedRegressionTests = ExpectedTests.NONE;
    ExpectedTests expectedErrorTests = ExpectedTests.SOME;
    generateAndTestWithCoverage(
        testEnvironment, options, expectedRegressionTests, expectedErrorTests);
  }

  /**
   * Test formerly known as randoop-literals. Previously did a diff on generated test file and goal.
   */
  @Test
  public void runLiteralsTest() {

    SystemTestEnvironment testEnvironment =
        systemTestEnvironmentManager.createTestEnvironment("literals-test"); // temp directory
    RandoopOptions options = RandoopOptions.createOptions(testEnvironment);
    options.setPackageName(null);
    options.setRegressionBasename("LiteralsReg");
    options.setErrorBasename("LiteralsErr");

    options.setOption("generatedLimit", "1000");
    options.addTestClass("randoop.literals.A");
    options.addTestClass("randoop.literals.A2");
    options.addTestClass("randoop.literals.B");
    options.setOption("literals-level", "CLASS");
    options.setOption("literals-file", "resources/systemTest/literalsfile.txt");

    ExpectedTests expectedRegressionTests = ExpectedTests.SOME;
    ExpectedTests expectedErrorTests = ExpectedTests.NONE;
    generateAndTestWithCoverage(
        testEnvironment, options, expectedRegressionTests, expectedErrorTests);
  }

  /**
   * Test formerly known as randoop-long-string. Previously performed a diff on generated test and
   * goal file.
   */
  @Test
  public void runLongStringTest() {
    SystemTestEnvironment testEnvironment =
        systemTestEnvironmentManager.createTestEnvironment("longstring-test"); // temp directory
    RandoopOptions options = RandoopOptions.createOptions(testEnvironment);
    options.setPackageName(null);
    options.setRegressionBasename("LongString");
    options.setErrorBasename("");

    options.setOption("attemptedLimit", "1000");
    options.setOption("generatedLimit", "100");
    options.addTestClass("randoop.test.LongString");

    ExpectedTests expectedRegressionTests = ExpectedTests.SOME;
    ExpectedTests expectedErrorTests = ExpectedTests.NONE;

    CoverageChecker coverageChecker =
        new CoverageChecker(
            options,
            // XXX after adding compile check this method did not appear in JDK7 runs
            "randoop.test.LongString.tooLongString() ignore");
    generateAndTestWithCoverage(
        testEnvironment, options, expectedRegressionTests, expectedErrorTests, coverageChecker);
  }

  /** Test formerly known as randoop-visibility. */
  @Test
  public void runVisibilityTest() {
    SystemTestEnvironment testEnvironment =
        systemTestEnvironmentManager.createTestEnvironment("visibility-test"); // temp directory
    RandoopOptions options = RandoopOptions.createOptions(testEnvironment);
    options.setPackageName(null);
    options.setRegressionBasename("VisibilityTest");
    options.setErrorBasename("");

    options.setOption("attemptedLimit", "1000");
    options.setOption("generatedLimit", "200");
    options.addTestClass("examples.Visibility");

    ExpectedTests expectedRegressionTests = ExpectedTests.SOME;
    ExpectedTests expectedErrorTests = ExpectedTests.NONE;

    CoverageChecker coverageChecker =
        new CoverageChecker(
            options,
            "examples.Visibility.getNonVisible() exclude",
            "examples.Visibility.takesNonVisible(examples.NonVisible) exclude");

    generateAndTestWithCoverage(
        testEnvironment, options, expectedRegressionTests, expectedErrorTests, coverageChecker);
  }

  /**
   * Test formerly known as randoop-no-output. Runs with <tt>--progressdisplay=false</tt> and so
   * should have no output.
   */
  @Test
  public void runNoOutputTest() {
    SystemTestEnvironment testEnvironment =
        systemTestEnvironmentManager.createTestEnvironment("no-output-test"); // temp directory
    RandoopOptions options = RandoopOptions.createOptions(testEnvironment);
    options.setPackageName(null);
    options.setRegressionBasename("NoOutputTest");
    options.setErrorBasename("");

    options.setOption("generatedLimit", "100");
    options.addTestClass("java.util.LinkedList");
    options.setOption("progressdisplay", "false");

    RandoopRunStatus randoopRunDesc =
        RandoopRunStatus.generateAndCompile(testEnvironment, options, false);

    assertThat(
        "There should be no output; got:"
            + lineSep
            + UtilMDE.join(randoopRunDesc.processStatus.outputLines, lineSep),
        randoopRunDesc.processStatus.outputLines.size(),
        is(equalTo(0)));
  }

  @Test
  public void runInnerClassTest() {
    SystemTestEnvironment testEnvironment =
        systemTestEnvironmentManager.createTestEnvironment("inner-class-test");
    RandoopOptions options = RandoopOptions.createOptions(testEnvironment);
    options.setPackageName(null);
    options.setRegressionBasename("InnerClassRegression");
    options.setErrorBasename("InnerClassError");
    options.addTestClass("randoop.test.ClassWithInnerClass");
    options.addTestClass("randoop.test.ClassWithInnerClass$A");
    options.setOption("generatedLimit", "40");
    options.setFlag("silently-ignore-bad-class-names");
    options.setOption("unchecked-exception", "ERROR");
    options.setOption("npe-on-null-input", "ERROR");
    options.setOption("npe-on-non-null-input", "ERROR");

    ExpectedTests expectedRegressionTests = ExpectedTests.SOME;
    ExpectedTests expectedErrorTests = ExpectedTests.SOME;
    generateAndTestWithCoverage(
        testEnvironment, options, expectedRegressionTests, expectedErrorTests);
  }

  @Test
  public void runParameterizedTypeTest() {
    SystemTestEnvironment testEnvironment =
        systemTestEnvironmentManager.createTestEnvironment("parameterized-type");
    RandoopOptions options = RandoopOptions.createOptions(testEnvironment);
    options.setPackageName(null);
    options.setRegressionBasename("ParamTypeReg");
    options.setErrorBasename("ParamTypeErr");
    options.addTestClass("muse.SortContainer");
    options.setOption("generatedLimit", "30000");
    options.setOption("outputLimit", "100");
    options.setFlag("forbid-null");
    options.setOption("null-ratio", "0");

    ExpectedTests expectedRegressionTests = ExpectedTests.SOME;
    ExpectedTests expectedErrorTests = ExpectedTests.NONE;
    generateAndTestWithCoverage(
        testEnvironment, options, expectedRegressionTests, expectedErrorTests);
  }

  @Test
  public void runRecursiveBoundTest() {
    SystemTestEnvironment testEnvironment =
        systemTestEnvironmentManager.createTestEnvironment("recursive-bound");
    RandoopOptions options = RandoopOptions.createOptions(testEnvironment);
    options.setPackageName("muse");
    options.setRegressionBasename("BoundsReg");
    options.setErrorBasename("BoundsErr");
    options.addTestClass("muse.RecursiveBound");
    options.setOption("generatedLimit", "30000");
    options.setOption("outputLimit", "100");
    options.setFlag("forbid-null");
    options.setOption("null-ratio", "0");

    ExpectedTests expectedRegressionTests = ExpectedTests.SOME;
    ExpectedTests expectedErrorTests = ExpectedTests.NONE;
    generateAndTestWithCoverage(
        testEnvironment, options, expectedRegressionTests, expectedErrorTests);
  }

  /** Runs Randoop on a class in the default package to ensure nothing breaks. */
  @Test
  public void runDefaultPackageTest() {
    SystemTestEnvironment testEnvironment =
        systemTestEnvironmentManager.createTestEnvironment("default-package");
    RandoopOptions options = RandoopOptions.createOptions(testEnvironment);
    options.setPackageName(null);
    options.setRegressionBasename("DefaultPackageReg");
    options.setErrorBasename("DefaultPackageErr");
    options.addTestClass("ClassInDefaultPackage");
    options.setOption("generatedLimit", "20");

    ExpectedTests expectedRegressionTests = ExpectedTests.SOME;
    ExpectedTests expectedErrorTests = ExpectedTests.NONE;
    generateAndTestWithCoverage(
        testEnvironment, options, expectedRegressionTests, expectedErrorTests);
  }

  /** Tests that Randoop deals properly with exceptions */
  @Test
  public void runExceptionTest() {
    SystemTestEnvironment testEnvironment =
        systemTestEnvironmentManager.createTestEnvironment("exception-tests");
    RandoopOptions options = RandoopOptions.createOptions(testEnvironment);
    options.setPackageName("misc");
    options.setRegressionBasename("ExceptionTest");
    options.setErrorBasename("ExceptionErr");
    options.addTestClass("misc.ThrowsAnonymousException");
    options.setOption("outputLimit", "5");

    ExpectedTests expectedRegressionTests = ExpectedTests.SOME;
    ExpectedTests expectedErrorTests = ExpectedTests.NONE;
    generateAndTestWithCoverage(
        testEnvironment, options, expectedRegressionTests, expectedErrorTests);
  }

  /** Tests that Randoop deals properly with ConcurrentModificationException in contract checks. */
  @Test
  public void runCMExceptionTest() {

    // TEMPORARILY DISABLE THE TEST
    if (true) {
      return;
    }

    SystemTestEnvironment testEnvironment =
        systemTestEnvironmentManager.createTestEnvironment("cm-exception-tests");
    RandoopOptions options = RandoopOptions.createOptions(testEnvironment);
    options.setPackageName("misc");
    options.setRegressionBasename("CMExceptionTest");
    options.setErrorBasename("CMExceptionErr");
    options.addTestClass("misc.MyCmeList");
    options.setOption("outputLimit", "10");

    ExpectedTests expectedRegressionTests = ExpectedTests.SOME;
    ExpectedTests expectedErrorTests = ExpectedTests.NONE;
    generateAndTestWithCoverage(
        testEnvironment, options, expectedRegressionTests, expectedErrorTests);
  }

  /**
   * Test collection generation.
   *
   * <p>Uses collectiongen package in testInput. Expect that generated test will cover all methods
   * of collectiongen.InputClass as long as method input type is a test class. This will include the
   * enum Day and the class AnInputClass, but exclude the enum Season and the class ANonInputClass.
   *
   * <p>Note: if this test is failing coverage for a generic method (the message says a parameter is
   * Object), make sure that there are no overloads of the generic method with more specific
   * arguments in InputClass. If there are, method resolution rules may lead to a call that Randoop
   * thinks is to the generic method turning into a call to a more specific method, leading to
   * coverage issues.
   */
  @Test
  public void runCollectionGenerationTest() {
    SystemTestEnvironment testEnvironment =
        systemTestEnvironmentManager.createTestEnvironment("coll-gen-tests");
    RandoopOptions options = RandoopOptions.createOptions(testEnvironment);
    options.setPackageName("gen");
    options.setRegressionBasename("GenRegressionTest");
    options.setErrorBasename("GenErrorTest");
    options.addTestClass("collectiongen.InputClass");
    options.addTestClass("collectiongen.Day");
    options.addTestClass("collectiongen.AnInputClass");
    options.setFlag("small-tests");
    options.setOption("generatedLimit", "500");
    options.setOption("omitmethods", "hashCode\\(\\)");

    CoverageChecker coverageChecker =
        new CoverageChecker(
            options,
            "collectiongen.Day.valueOf(java.lang.String) exclude",
            "collectiongen.AnInputClass.hashCode() ignore");
    ExpectedTests expectedRegressionTests = ExpectedTests.SOME;
    ExpectedTests expectedErrorTests = ExpectedTests.NONE;
    generateAndTestWithCoverage(
        testEnvironment, options, expectedRegressionTests, expectedErrorTests, coverageChecker);
  }

  /**
   * Test for Enum value assertion generation.
   *
   * <p>Uses examples.Option class in testInput. Only actually tests whether methods are called.
   *
   * <p>Need to scrape generated source file for Enum constant values.
   */
  @Test
  public void runEnumAssertionTest() {
    SystemTestEnvironment testEnvironment =
        systemTestEnvironmentManager.createTestEnvironment("enum-assertions");
    RandoopOptions options = RandoopOptions.createOptions(testEnvironment);
    options.setPackageName("check");
    options.setRegressionBasename("EnumCheckRegression");
    options.setErrorBasename("EnumCheckError");
    options.addTestClass("examples.Option");
    options.setFlag("small-tests");
    options.setOption("generatedLimit", "20");

    ExpectedTests expectedRegressionTests = ExpectedTests.SOME;
    ExpectedTests expectedErrorTests = ExpectedTests.NONE;
    generateAndTestWithCoverage(
        testEnvironment, options, expectedRegressionTests, expectedErrorTests);
  }

  /** Test what happens when have empty input class names. */
  @Test
  public void runEmptyInputNamesTest() {
    SystemTestEnvironment testEnvironment =
        systemTestEnvironmentManager.createTestEnvironment("empty-names");
    RandoopOptions options = RandoopOptions.createOptions(testEnvironment);
    options.addClassList("resources/systemTest/emptyclasslist.txt");
    options.setOption("attemptedLimit", "20");

    ProcessStatus result = generate(testEnvironment, options);

    Iterator<String> it = result.outputLines.iterator();
    String line = "";
    while (!line.contains(NO_OPERATIONS_TO_TEST) && it.hasNext()) {
      line = it.next();
    }
    assertTrue("should fail to find class names in file", line.contains(NO_OPERATIONS_TO_TEST));
  }

  /**
   * Test for flaky NaN: the value Double.NaN and the computed NaN value are distinct. This means
   * that the same computation over each can have different outcomes, but both are printed as
   * Double.NaN so when run may have a different result from test during generation.
   */
  @Test
  public void runFlakyNaNTest() {
    SystemTestEnvironment testEnvironment =
        systemTestEnvironmentManager.createTestEnvironment("flaky-nan");
    RandoopOptions options = RandoopOptions.createOptions(testEnvironment);
    options.addTestClass("examples.NaNBadness");
    options.setRegressionBasename("NaNRegression");
    options.setErrorBasename("NaNError");
    options.setOption("generatedLimit", "200");

    ExpectedTests expectedRegressionTests = ExpectedTests.SOME;
    ExpectedTests expectedErrorTests = ExpectedTests.NONE;
    generateAndTestWithCoverage(
        testEnvironment, options, expectedRegressionTests, expectedErrorTests);
  }

  /** Test for inserted test fixtures. */
  @Test
  public void runFixtureTest() {
    SystemTestEnvironment testEnvironment =
        systemTestEnvironmentManager.createTestEnvironment("fixtures");
    RandoopOptions options = RandoopOptions.createOptions(testEnvironment);
    options.addTestClass("examples.Dummy");
    options.setRegressionBasename("FixtureRegression");
    options.setOption("junit-before-all", "resources/systemTest/beforeallcode.txt");
    options.setOption("junit-after-all", "resources/systemTest/afterallcode.txt");
    options.setOption("junit-before-each", "resources/systemTest/beforeeachcode.txt");
    options.setOption("junit-after-each", "resources/systemTest/aftereachcode.txt");
    options.setOption("generatedLimit", "200");
    options.setFlag("no-error-revealing-tests");

    RandoopRunStatus runStatus = generateAndCompile(testEnvironment, options, false);
    String packageName = options.getPackageName();
    TestRunStatus regressionRunDesc =
        runRegressionTests(testEnvironment, options, ExpectedTests.SOME, runStatus, packageName);

    int beforeAllCount = 0;
    int beforeEachCount = 0;
    int afterAllCount = 0;
    int afterEachCount = 0;
    for (String line : regressionRunDesc.processStatus.outputLines) {
      if (line.contains("Before All")) {
        beforeAllCount++;
      }
      if (line.contains("Before Each")) {
        beforeEachCount++;
      }
      if (line.contains("After All")) {
        afterAllCount++;
      }
      if (line.contains("After Each")) {
        afterEachCount++;
      }
    }

    assertThat("should only have one BeforeAll", beforeAllCount, is(equalTo(1)));
    assertThat("should have one AfterAll", afterAllCount, is(equalTo(1)));
    assertThat(
        "should have one BeforeEach for each test",
        beforeEachCount,
        is(equalTo(regressionRunDesc.testsRun)));
    assertThat(
        "should have one AfterEach for each test",
        afterEachCount,
        is(equalTo(regressionRunDesc.testsRun)));
  }

  /** Runs the FixtureTest except with a driver instead of a JUnit test suite. */
  @Test
  public void runFixtureDriverTest() {
    SystemTestEnvironment testEnvironment =
        systemTestEnvironmentManager.createTestEnvironment("fixture-driver");
    RandoopOptions options = RandoopOptions.createOptions(testEnvironment);
    options.addTestClass("examples.Dummy");
    options.setRegressionBasename("FixtureRegression");
    options.setOption("junit-before-all", "resources/systemTest/beforeallcode.txt");
    options.setOption("junit-after-all", "resources/systemTest/afterallcode.txt");
    options.setOption("junit-before-each", "resources/systemTest/beforeeachcode.txt");
    options.setOption("junit-after-each", "resources/systemTest/aftereachcode.txt");
    options.setOption("generatedLimit", "200");
    options.setFlag("no-error-revealing-tests");
    options.unsetFlag("junit-reflection-allowed");

    RandoopRunStatus runStatus = generateAndCompile(testEnvironment, options, false);
    String driverName = options.getRegressionBasename() + "Driver";
    List<String> command = new ArrayList<>();
    command.add("java");
    command.add("-ea");
    command.add("-classpath");
    command.add(testEnvironment.testClassPath);
    command.add(driverName);
    ProcessStatus status = ProcessStatus.runCommand(command);

    int beforeAllCount = 0;
    int beforeEachCount = 0;
    int afterAllCount = 0;
    int afterEachCount = 0;
    for (String line : status.outputLines) {
      if (line.contains("Before All")) {
        beforeAllCount++;
      }
      if (line.contains("Before Each")) {
        beforeEachCount++;
      }
      if (line.contains("After All")) {
        afterAllCount++;
      }
      if (line.contains("After Each")) {
        afterEachCount++;
      }
    }

    assertThat("should only have one BeforeAll", beforeAllCount, is(equalTo(1)));
    assertThat("should have one AfterAll", afterAllCount, is(equalTo(1)));
    assertThat(
        "should have one BeforeEach for each test",
        beforeEachCount,
        is(equalTo(runStatus.regressionTestCount)));
    assertThat(
        "should have one AfterEach for each test",
        afterEachCount,
        is(equalTo(runStatus.regressionTestCount)));
  }

  //TODO figure out why Randoop wont generate the error test for this input class/spec
  @Test
  public void runConditionInputTest() {
    SystemTestEnvironment testEnvironment =
        systemTestEnvironmentManager.createTestEnvironment("condition-input");
    RandoopOptions options = RandoopOptions.createOptions(testEnvironment);
    options.addTestClass("randoop.condition.ClassWithConditions");
    options.setOption(
        "specifications", "resources/systemTest/randoop/condition/classwithconditions.json");
    options.unsetFlag("use-jdk-specifications");
    options.setFlag("fail-on-condition-error");
    options.setErrorBasename("ConditionError");
    options.setRegressionBasename("ConditionRegression");
    options.setOption("outputLimit", "200");

    //TODO should check for invalid test count
    generateAndTestWithCoverage(
        testEnvironment, options, ExpectedTests.SOME, ExpectedTests.DONT_CARE);
  }

  /** test input based on Toradocu tutorial example */
  @Test
  public void runToradocuExampleTest() {
    SystemTestEnvironment testEnvironment =
        systemTestEnvironmentManager.createTestEnvironment("toradocu-input");
    RandoopOptions options = RandoopOptions.createOptions(testEnvironment);
    options.addTestClass("net.Connection");
    options.setOption(
        "specifications", "resources/systemTest/net/net_connection_toradocu_spec.json");
    options.unsetFlag("use-jdk-specifications");
    options.setFlag("fail-on-condition-error");
    options.setErrorBasename("ConditionError");
    options.setRegressionBasename("ConditionRegression");
    options.setOption("outputLimit", "200");

    //TODO should check for invalid test count
    generateAndTestWithCoverage(
        testEnvironment, options, ExpectedTests.SOME, ExpectedTests.DONT_CARE);
  }

  //TODO need these 3 together: counts should not change when standard classification changes
  @Test
  public void runToradocuExampleWithInvalidExceptionsTest() {
    SystemTestEnvironment testEnvironment =
        systemTestEnvironmentManager.createTestEnvironment("toradocu-invalid");
    RandoopOptions options = RandoopOptions.createOptions(testEnvironment);
    options.addTestClass("net.Connection");
    options.setOption(
        "specifications", "resources/systemTest/net/net_connection_toradocu_spec.json");
    options.unsetFlag("use-jdk-specifications");
    options.setFlag("fail-on-condition-error");
    options.setErrorBasename("ConditionError");
    options.setRegressionBasename("ConditionRegression");
    options.setOption("outputLimit", "200");
    options.setOption("checked-exception", "INVALID");
    options.setOption("unchecked-exception", "INVALID");

    //TODO should check for invalid test count
    generateAndTestWithCoverage(
        testEnvironment, options, ExpectedTests.SOME, ExpectedTests.DONT_CARE);
  }

  @Test
  public void runToradocuExampleWithErrorExceptionsTest() {
    SystemTestEnvironment testEnvironment =
        systemTestEnvironmentManager.createTestEnvironment("toradocu-error");
    RandoopOptions options = RandoopOptions.createOptions(testEnvironment);
    options.addTestClass("net.Connection");
    options.setOption(
        "specifications", "resources/systemTest/net/net_connection_toradocu_spec.json");
    options.unsetFlag("use-jdk-specifications");
    options.setFlag("fail-on-condition-error");
    options.setErrorBasename("ConditionError");
    options.setRegressionBasename("ConditionRegression");
    options.setOption("outputLimit", "200");
    options.setOption("checked-exception", "ERROR");
    options.setOption("unchecked-exception", "ERROR");

    //TODO should check for invalid test count
    generateAndTestWithCoverage(
        testEnvironment, options, ExpectedTests.SOME, ExpectedTests.DONT_CARE);
  }

  @Test
  public void runInheritedToradocuTest() {
    SystemTestEnvironment testEnvironment =
        systemTestEnvironmentManager.createTestEnvironment("toradocu-inherited");
    RandoopOptions options = RandoopOptions.createOptions(testEnvironment);
    options.addTestClass("pkg.SubClass");
    options.setOption("specifications", "resources/systemTest/pkg/pkg_subclass_toradocu_spec.json");
    options.unsetFlag("use-jdk-specifications");
    options.setFlag("fail-on-condition-error");
    options.setErrorBasename("ConditionError");
    options.setRegressionBasename("ConditionRegression");
    options.setOption("outputLimit", "200");

    generateAndTestWithCoverage(
        testEnvironment, options, ExpectedTests.SOME, ExpectedTests.DONT_CARE);
  }

  /**
   * Tests pre-conditions that throw exceptions. The methods in the class under test with failing
   * preconditions should not be covered by the generated tests.
   *
   * <p>The generation limits are set carefully, since only a few sequences are generated.
   */
  @Test
  public void runConditionWithExceptionTest() {
    SystemTestEnvironment testEnvironment =
        systemTestEnvironmentManager.createTestEnvironment("condition-with-exception");
    RandoopOptions options = RandoopOptions.createOptions(testEnvironment);
    options.addTestClass("randoop.condition.ConditionWithException");
    options.setOption(
        "specifications", "resources/systemTest/randoop/condition/condition_with_exception.json");
    options.unsetFlag("use-jdk-specifications");
    options.setFlag("fail-on-condition-error");
    options.setErrorBasename("ConditionError");
    options.setRegressionBasename("ConditionRegression");
    options.setOption("outputLimit", "200");
    options.setOption("attemptedLimit", "16");

    CoverageChecker coverageChecker = new CoverageChecker(options);

    // These methods should not be called because the pre-conditions throw exceptions
    coverageChecker.exclude("randoop.condition.ConditionWithException.getOne()");
    coverageChecker.exclude("randoop.condition.ConditionWithException.getZero()");

    generateAndTestWithCoverage(
        testEnvironment, options, ExpectedTests.SOME, ExpectedTests.NONE, coverageChecker);
  }

  @Test
  public void runInheritedConditionsTest() {
    SystemTestEnvironment testEnvironment =
        systemTestEnvironmentManager.createTestEnvironment("conditions-inherited");
    RandoopOptions options = RandoopOptions.createOptions(testEnvironment);
    options.addTestClass("randoop.condition.OverridingConditionsClass");
    options.setOption(
        "specifications", "resources/systemTest/randoop/condition/overridingconditionsclass.json");
    options.unsetFlag("use-jdk-specifications");
    options.setFlag("fail-on-condition-error");
    options.setErrorBasename("ConditionsError");
    options.setRegressionBasename("ConditionsRegression");
    options.setOption("outputLimit", "200");

    generateAndTestWithCoverage(testEnvironment, options, ExpectedTests.SOME, ExpectedTests.NONE);
  }

  @Test
  public void runSuperclassConditionsTest() {
    SystemTestEnvironment testEnvironment =
        systemTestEnvironmentManager.createTestEnvironment("conditions-superclass");
    RandoopOptions options = RandoopOptions.createOptions(testEnvironment);
    options.addTestClass("randoop.condition.OverridingConditionsClass");
    options.setOption(
        "specifications", "resources/systemTest/randoop/condition/conditionsuperclass.json");
    options.unsetFlag("use-jdk-specifications");
    options.setFlag("fail-on-condition-error");
    options.setErrorBasename("ConditionsError");
    options.setRegressionBasename("ConditionsRegression");
    options.setOption("outputLimit", "200");

    generateAndTestWithCoverage(testEnvironment, options, ExpectedTests.SOME, ExpectedTests.NONE);
  }

  @Test
  public void runInterfaceConditionsTest() {
    SystemTestEnvironment testEnvironment =
        systemTestEnvironmentManager.createTestEnvironment("conditions-interface");
    RandoopOptions options = RandoopOptions.createOptions(testEnvironment);
    options.addTestClass("randoop.condition.OverridingConditionsClass");
    options.setOption(
        "specifications", "resources/systemTest/randoop/condition/conditionsinterface.json");
    options.unsetFlag("use-jdk-specifications");
    options.setFlag("fail-on-condition-error");
    options.setErrorBasename("ConditionsError");
    options.setRegressionBasename("ConditionsRegression");
    options.setOption("outputLimit", "200");

    generateAndTestWithCoverage(testEnvironment, options, ExpectedTests.SOME, ExpectedTests.NONE);
  }

  @Test
  public void runSuperSuperclassConditionsTest() {
    SystemTestEnvironment testEnvironment =
        systemTestEnvironmentManager.createTestEnvironment("conditions-supersuperclass");
    RandoopOptions options = RandoopOptions.createOptions(testEnvironment);
    options.addTestClass("randoop.condition.OverridingConditionsClass");
    options.setOption(
        "specifications", "resources/systemTest/randoop/condition/conditionsupersuperclass.json");
    options.unsetFlag("use-jdk-specifications");
    options.setFlag("fail-on-condition-error");
    options.setErrorBasename("ConditionsError");
    options.setRegressionBasename("ConditionsRegression");
    options.setOption("outputLimit", "200");

    generateAndTestWithCoverage(testEnvironment, options, ExpectedTests.SOME, ExpectedTests.NONE);
  }

  /**
   * recreate problem with tests over Google Guava where value from private enum returned by public
   * method and value used in {@code randoop.test.ObjectCheck} surfaces in test code, creating
   * uncompilable code.
   */
  @Test
  public void runPrivateEnumTest() {
    SystemTestEnvironment testEnvironment =
        systemTestEnvironmentManager.createTestEnvironment("private-enum");
    RandoopOptions options = RandoopOptions.createOptions(testEnvironment);
    options.addTestClass("generror.Ints");
    options.setErrorBasename("LexError");
    options.setRegressionBasename("LexRegression");
    options.setOption("attemptedLimit", "10000");
    options.setOption("generatedLimit", "3000");

    generateAndTestWithCoverage(
        testEnvironment, options, ExpectedTests.SOME, ExpectedTests.DONT_CARE);
  }

  /** This test uses input classes that result in uncompilable tests. */
  @Test
  public void runInstantiationErrorTest() {
    SystemTestEnvironment testEnvironment =
        systemTestEnvironmentManager.createTestEnvironment("compile-error");
    RandoopOptions options = RandoopOptions.createOptions(testEnvironment);
    options.addTestClass("compileerr.WildcardCollection");
    options.setErrorBasename("CompError");
    options.setRegressionBasename("CompRegression");
    options.setOption("attemptedLimit", "3000");

    CoverageChecker coverageChecker =
        new CoverageChecker(
            options,
            "compileerr.WildcardCollection.getAStringList() ignore",
            "compileerr.WildcardCollection.getAnIntegerList() ignore",
            "compileerr.WildcardCollection.munge(java.util.List, java.util.List) ignore");
    generateAndTestWithCoverage(
        testEnvironment, options, ExpectedTests.SOME, ExpectedTests.NONE, coverageChecker);
  }

  @Test
  public void runCoveredClassFilterTest() {
    SystemTestEnvironment testEnvironment =
        systemTestEnvironmentManager.createTestEnvironment("covered-class");
    testEnvironment.addJavaAgent(systemTestEnvironmentManager.coveredClassAgentPath);
    RandoopOptions options = RandoopOptions.createOptions(testEnvironment);
    options.addClassList("resources/systemTest/instrument/testcase/allclasses.txt");
    options.setOption(
        "require-covered-classes", "resources/systemTest/instrument/testcase/coveredclasses.txt");
    options.setOption("generatedLimit", "500");
    options.setOption("outputLimit", "250");
    options.setErrorBasename("ExError");
    options.setRegressionBasename("ExRegression");

    CoverageChecker coverageChecker =
        new CoverageChecker(
            options,
            // TODO figure out why this method not covered
            "instrument.testcase.A.toString() ignore",
            "instrument.testcase.C.getValue() exclude",
            "instrument.testcase.C.isZero() exclude",
            "instrument.testcase.C.jumpValue() exclude");
    generateAndTestWithCoverage(
        testEnvironment, options, ExpectedTests.SOME, ExpectedTests.NONE, coverageChecker);
  }

  /**
   * Expecting something like
   *
   * <pre>
   * generation.Dim6Matrix dim6Matrix = new generation.Dim6Matrix();
   * generation.Dim5Matrix copy = dim6Matrix.copy();
   * double d = copy.a1;
   * </pre>
   *
   * which fails at the second line in the JVM because of a bad cast that is not caught using
   * reflection.
   */
  @Test
  public void runBadCopyCastTest() {
    SystemTestEnvironment testEnvironment =
        systemTestEnvironmentManager.createTestEnvironment("bad-copy-cast");
    RandoopOptions options = RandoopOptions.createOptions(testEnvironment);
    options.addTestClass("generation.Dim5Matrix");
    options.addTestClass("generation.Dim6Matrix");
    options.setOption("generatedLimit", "2000");
    options.setOption("outputLimit", "200");

    generateAndTestWithCoverage(testEnvironment, options, ExpectedTests.SOME, ExpectedTests.NONE);
  }

  /* Test based on classes from the olajgo library. Has an instantiation error for
      <N> randoop.types.CompoundFunction<N>.<init> : () -> randoop.types.CompoundFunction<N>
      and generates no sequences
  @Test
  public void runAbstractWithRecursiveBoundTest() {
    SystemTestEnvironment testEnvironment =
        systemTestEnvironmentManager.createTestEnvironment("abstract-recursive-bound");
    RandoopOptions options = RandoopOptions.createOptions(testEnvironment);
    options.addTestClass("randoop.types.AbstractMultiary"); // abstract shouldn't load
    options.addTestClass("randoop.types.CompoundFunction"); // uses AbstractMultiary
    options.setOption("generatedLimit", "1");
    generateAndTestWithCoverage(testEnvironment, options, ExpectedTests.SOME, ExpectedTests.SOME);
  }
  */

  /**
   * This test uses classes from (or based on) the <a
   * href="https://docs.oracle.com/javase/tutorial/uiswing/examples/components/index.html">Swing
   * Tutorial Examples</a>.
   *
   * <p>Notes:
   *
   * <ul>
   *   <li>Setting {@code timeout=5} for this test results in multiple {@code ThreadDeath}
   *       exceptions during Randoop generation. The test still completes.
   *   <li>Even though the default replacements attempt to suppress calls to methods that throw
   *       {@code HeadlessException}, they still happen. So, this test may fail in a headless
   *       environment. On Travis CI, this is resolved by running {@code xvfb}.
   *   <li>There are differences in coverage between JDK 7 and 8 when running on Travis.
   * </ul>
   */
  @Test
  public void runDirectSwingTest() {
    String classpath =
        systemTestEnvironmentManager.classpath
<<<<<<< HEAD
            + ":"
=======
            + File.pathSeparator
>>>>>>> 2dc69391
            + systemTestEnvironmentManager.replacecallAgentPath;
    SystemTestEnvironment testEnvironment =
        systemTestEnvironmentManager.createTestEnvironment(
            "swing-direct-test",
            classpath,
            systemTestEnvironmentManager.replacecallAgentPath.toString());

    String genDebugDir = testEnvironment.workingDir.resolve("replacecall-generation").toString();
    String testDebugDir = testEnvironment.workingDir.resolve("replacecall-testing").toString();
    testEnvironment.addJavaAgent(
        systemTestEnvironmentManager.replacecallAgentPath,
        "--dont-transform=resources/systemTest/replacecall-exclusions.txt,--debug,--debug-directory="
            + genDebugDir,
        "--dont-transform=resources/systemTest/replacecall-exclusions.txt,--debug,--debug-directory="
            + testDebugDir);

    RandoopOptions options = RandoopOptions.createOptions(testEnvironment);
    options.setPackageName("components");
    options.addTestClass("components.ArrowIcon");
    options.addTestClass("components.ConversionPanel");
    options.addTestClass("components.Converter");
    options.addTestClass("components.ConverterRangeModel");
    options.addTestClass("components.Corner");
    options.addTestClass("components.CrayonPanel");
    options.addTestClass("components.CustomDialog");
    options.addTestClass("components.DialogRunner");
    options.addTestClass("components.DynamicTree");
    options.addTestClass("components.FollowerRangeModel");
    options.addTestClass("components.Framework");
    options.addTestClass("components.GenealogyModel");
    options.addTestClass("components.GenealogyTree");
    options.addTestClass("components.ImageFileView");
    options.addTestClass("components.ImageFilter");
    options.addTestClass("components.ImagePreview");
    options.addTestClass("components.ListDialog");
    options.addTestClass("components.ListDialogRunner");
    options.addTestClass("components.MissingIcon");
    // getParent() returns null, which can cause NPE in javax.swing.JInternalFrame.setMaximum()
    // options.addTestClass("components.MyInternalFrame");
    options.addTestClass("components.Converter");
    options.addTestClass("components.Person");
    options.addTestClass("components.Rule");
    options.addTestClass("components.ScrollablePicture");
    options.addTestClass("components.Unit");
    options.addTestClass("components.Utils");

    options.setOption("omit-field-list", "resources/systemTest/components/omitfields.txt");
    //
    options.setOption("outputLimit", "1000");
    options.setOption("generatedLimit", "3000");
    options.setFlag("ignore-flaky-tests");
    options.setOption("operation-history-log", "-");
    options.setFlag("usethreads");
    options.unsetFlag("deterministic");

    CoverageChecker checker =
        new CoverageChecker(
            options,
            "components.ArrowIcon.getIconHeight() ignore",
            "components.ArrowIcon.getIconWidth() ignore",
            "components.ArrowIcon.paintIcon(java.awt.Component, java.awt.Graphics, int, int) ignore",
            "components.ConversionPanel.actionPerformed(java.awt.event.ActionEvent) ignore",
            "components.ConversionPanel.getMaximumSize() ignore",
            "components.ConversionPanel.getMultiplier() ignore",
            "components.ConversionPanel.getValue() ignore",
            "components.ConversionPanel.propertyChange(java.beans.PropertyChangeEvent) ignore",
            "components.ConversionPanel.stateChanged(javax.swing.event.ChangeEvent) ignore",
            "components.Converter.createAndShowGUI() ignore",
            "components.Converter.initLookAndFeel() ignore",
            "components.Converter.main(java.lang.String[]) ignore",
            "components.Converter.resetMaxValues(boolean) ignore",
            "components.ConverterRangeModel.addChangeListener(javax.swing.event.ChangeListener) ignore",
            "components.ConverterRangeModel.fireStateChanged() ignore",
            "components.ConverterRangeModel.getDoubleValue() ignore",
            "components.ConverterRangeModel.getExtent() ignore",
            "components.ConverterRangeModel.getMaximum() ignore",
            "components.ConverterRangeModel.getMinimum() ignore",
            "components.ConverterRangeModel.getMultiplier() ignore",
            "components.ConverterRangeModel.getValue() ignore",
            "components.ConverterRangeModel.getValueIsAdjusting() ignore",
            "components.ConverterRangeModel.removeChangeListener(javax.swing.event.ChangeListener) ignore",
            "components.ConverterRangeModel.setDoubleValue(double) ignore",
            "components.ConverterRangeModel.setExtent(int) ignore",
            "components.ConverterRangeModel.setMaximum(int) ignore",
            "components.ConverterRangeModel.setMinimum(int) ignore",
            "components.ConverterRangeModel.setMultiplier(double) ignore",
            "components.ConverterRangeModel.setRangeProperties(double, int, int, int, boolean) ignore",
            "components.ConverterRangeModel.setRangeProperties(int, int, int, int, boolean) ignore",
            "components.ConverterRangeModel.setValue(int) ignore",
            "components.ConverterRangeModel.setValueIsAdjusting(boolean) ignore",
            "components.Corner.paintComponent(java.awt.Graphics) ignore",
            "components.CrayonPanel.actionPerformed(java.awt.event.ActionEvent) ignore",
            "components.CrayonPanel.buildChooser() ignore",
            "components.CrayonPanel.createCrayon(java.lang.String, javax.swing.border.Border) ignore",
            "components.CrayonPanel.createImageIcon(java.lang.String) ignore", // inconsistent JDK7 vs 8, due to different implementations of JComponent.getAccessibleContext
            "components.CrayonPanel.getDisplayName() ignore",
            "components.CrayonPanel.getLargeDisplayIcon() ignore",
            "components.CrayonPanel.getSmallDisplayIcon() ignore",
            "components.CrayonPanel.updateChooser() ignore",
            "components.CustomDialog.actionPerformed(java.awt.event.ActionEvent) exclude",
            "components.CustomDialog.actionPerformed(java.awt.event.ActionEvent) ignore",
            "components.CustomDialog.clearAndHide() ignore",
            "components.CustomDialog.getValidatedText() ignore",
            "components.CustomDialog.propertyChange(java.beans.PropertyChangeEvent) ignore",
            "components.DialogRunner.runDialogDemo() ignore",
            "components.DynamicTree.addObject(java.lang.Object) ignore",
            "components.DynamicTree.addObject(javax.swing.tree.DefaultMutableTreeNode, java.lang.Object) ignore",
            "components.DynamicTree.addObject(javax.swing.tree.DefaultMutableTreeNode, java.lang.Object, boolean) ignore",
            "components.DynamicTree.clear() ignore",
            "components.DynamicTree.removeCurrentNode() ignore",
            "components.FollowerRangeModel.getDoubleValue() ignore",
            "components.FollowerRangeModel.getExtent() ignore",
            "components.FollowerRangeModel.getMaximum() ignore",
            "components.FollowerRangeModel.getValue() ignore",
            "components.FollowerRangeModel.setDoubleValue(double) ignore",
            "components.FollowerRangeModel.setExtent(int) ignore",
            "components.FollowerRangeModel.setMaximum(int) ignore",
            "components.FollowerRangeModel.setRangeProperties(int, int, int, int, boolean) ignore",
            "components.FollowerRangeModel.setValue(int) ignore",
            "components.FollowerRangeModel.stateChanged(javax.swing.event.ChangeEvent) ignore",
            "components.Framework.createAndShowGUI() ignore",
            "components.Framework.main(java.lang.String[]) ignore",
            "components.Framework.makeNewWindow() ignore",
            "components.Framework.quit(javax.swing.JFrame) ignore",
            "components.Framework.quitConfirmed(javax.swing.JFrame) ignore",
            "components.Framework.windowClosed(java.awt.event.WindowEvent) ignore",
            "components.GenealogyModel.addTreeModelListener(javax.swing.event.TreeModelListener) ignore",
            "components.GenealogyModel.fireTreeStructureChanged(components.Person) ignore",
            "components.GenealogyModel.getChild(java.lang.Object, int) ignore",
            "components.GenealogyModel.getChildCount(java.lang.Object) ignore",
            "components.GenealogyModel.getIndexOfChild(java.lang.Object, java.lang.Object) ignore",
            "components.GenealogyModel.getRoot() ignore",
            "components.GenealogyModel.isLeaf(java.lang.Object) ignore",
            "components.GenealogyModel.removeTreeModelListener(javax.swing.event.TreeModelListener) ignore",
            "components.GenealogyModel.showAncestor(boolean, java.lang.Object) ignore",
            "components.GenealogyModel.valueForPathChanged(javax.swing.tree.TreePath, java.lang.Object) ignore",
            "components.GenealogyTree.showAncestor(boolean) ignore",
            "components.ImageFileView.getDescription(java.io.File) ignore",
            "components.ImageFileView.getIcon(java.io.File) ignore",
            "components.ImageFileView.getName(java.io.File) ignore",
            "components.ImageFileView.getTypeDescription(java.io.File) ignore",
            "components.ImageFileView.isTraversable(java.io.File) ignore",
            "components.ImageFilter.accept(java.io.File) ignore",
            "components.ImageFilter.getDescription() ignore",
            "components.ImagePreview.loadImage() ignore",
            "components.ImagePreview.paintComponent(java.awt.Graphics) ignore",
            "components.ImagePreview.propertyChange(java.beans.PropertyChangeEvent) ignore",
            "components.ListDialog.actionPerformed(java.awt.event.ActionEvent) ignore",
            "components.ListDialog.setValue(java.lang.String) ignore",
            "components.ListDialog.showDialog(java.awt.Component, java.awt.Component, java.lang.String, java.lang.String, java.lang.String[], java.lang.String, java.lang.String) ignore",
            "components.ListDialogRunner.createAndShowGUI() ignore",
            "components.ListDialogRunner.createUI() ignore",
            "components.ListDialogRunner.getAFont() ignore",
            "components.ListDialogRunner.main(java.lang.String[]) ignore",
            "components.MissingIcon.getIconHeight() ignore",
            "components.MissingIcon.getIconWidth() ignore",
            "components.MissingIcon.paintIcon(java.awt.Component, java.awt.Graphics, int, int) ignore",
            "components.Person.getChildAt(int) ignore",
            "components.Person.getChildCount() ignore",
            "components.Person.getFather() ignore",
            "components.Person.getIndexOfChild(components.Person) ignore",
            "components.Person.getMother() ignore",
            "components.Person.getName() ignore",
            "components.Person.linkFamily(components.Person, components.Person, components.Person[]) ignore",
            "components.Person.toString() ignore",
            "components.Rule.getIncrement() ignore",
            "components.Rule.isMetric() ignore",
            "components.Rule.paintComponent(java.awt.Graphics) ignore",
            "components.Rule.setIncrementAndUnits() ignore",
            "components.Rule.setIsMetric(boolean) ignore",
            "components.Rule.setPreferredHeight(int) ignore",
            "components.Rule.setPreferredWidth(int) ignore",
            "components.ScrollablePicture.getPreferredScrollableViewportSize() ignore",
            "components.ScrollablePicture.getPreferredSize() ignore",
            "components.ScrollablePicture.getScrollableBlockIncrement(java.awt.Rectangle, int, int) ignore",
            "components.ScrollablePicture.getScrollableTracksViewportHeight() ignore",
            "components.ScrollablePicture.getScrollableTracksViewportWidth() ignore",
            "components.ScrollablePicture.getScrollableUnitIncrement(java.awt.Rectangle, int, int) ignore",
            "components.ScrollablePicture.mouseDragged(java.awt.event.MouseEvent) ignore",
            "components.ScrollablePicture.mouseMoved(java.awt.event.MouseEvent) ignore",
            "components.ScrollablePicture.setMaxUnitIncrement(int) ignore",
            "components.Unit.toString() ignore",
            "components.Utils.getExtension(java.io.File) ignore");

    generateAndTestWithCoverage(
        testEnvironment, options, ExpectedTests.SOME, ExpectedTests.NONE, checker);
  }

  /**
   * This test uses classes from (or based on) the <a
   * href="https://docs.oracle.com/javase/tutorial/uiswing/examples/components/index.html">Swing
   * Tutorial Examples</a>.
   */
  @Test
  public void runIndirectSwingTest() {
    String classpath =
        systemTestEnvironmentManager.classpath
<<<<<<< HEAD
            + ":"
=======
            + File.pathSeparator
>>>>>>> 2dc69391
            + systemTestEnvironmentManager.replacecallAgentPath;

    SystemTestEnvironment testEnvironment =
        systemTestEnvironmentManager.createTestEnvironment(
            "swing-indirect-test",
            classpath,
            systemTestEnvironmentManager.replacecallAgentPath.toString());

    String genDebugDir = testEnvironment.workingDir.resolve("replacecall-generation").toString();
    String testDebugDir = testEnvironment.workingDir.resolve("replacecall-testing").toString();
    testEnvironment.addJavaAgent(
        systemTestEnvironmentManager.replacecallAgentPath,
        "--dont-transform=resources/systemTest/replacecall-exclusions.txt,--debug,--debug-directory="
            + genDebugDir,
        "--dont-transform=resources/systemTest/replacecall-exclusions.txt,--debug,--debug-directory="
            + testDebugDir);
    RandoopOptions options = RandoopOptions.createOptions(testEnvironment);
    options.setPackageName("components");
    options.addTestClass("components.DialogRunner");

    options.setOption("outputLimit", "4");
    options.setOption("generatedLimit", "10");
    options.setFlag("ignore-flaky-tests");

    CoverageChecker checker =
        new CoverageChecker(
            options,
            // This is actually run but since there is a ThreadDeath, JaCoCo doesn't see it.
            "components.DialogRunner.runDialogDemo() ignore");
    generateAndTestWithCoverage(
        testEnvironment, options, ExpectedTests.SOME, ExpectedTests.NONE, checker);
  }

  @Test
  public void runSystemExitTest() {
    String classpath =
        systemTestEnvironmentManager.classpath
<<<<<<< HEAD
            + ":"
=======
            + File.pathSeparator
>>>>>>> 2dc69391
            + systemTestEnvironmentManager.replacecallAgentPath;
    SystemTestEnvironment testEnvironment =
        systemTestEnvironmentManager.createTestEnvironment(
            "system-exit-test",
            classpath,
            systemTestEnvironmentManager.replacecallAgentPath.toString());
    testEnvironment.addJavaAgent(
        systemTestEnvironmentManager.replacecallAgentPath,
        "--dont-transform=resources/systemTest/replacecall-exclusions.txt");
    RandoopOptions options = RandoopOptions.createOptions(testEnvironment);
    options.addTestClass("input.SystemExitClass");
    options.setOption("outputLimit", "20");
    options.setOption("generatedLimit", "80");
    CoverageChecker checker =
        new CoverageChecker(options, "input.SystemExitClass.hashCode() ignore");
    generateAndTestWithCoverage(
        testEnvironment, options, ExpectedTests.SOME, ExpectedTests.NONE, checker);
  }

  @Test
  public void runNoReplacementsTest() {
    String classpath =
        systemTestEnvironmentManager.classpath
<<<<<<< HEAD
            + ":"
=======
            + File.pathSeparator
>>>>>>> 2dc69391
            + systemTestEnvironmentManager.replacecallAgentPath;
    SystemTestEnvironment testEnvironment =
        systemTestEnvironmentManager.createTestEnvironment(
            "no-replacement-test",
            classpath,
            systemTestEnvironmentManager.replacecallAgentPath.toString());
    testEnvironment.addJavaAgent(
        systemTestEnvironmentManager.replacecallAgentPath,
        "--dont-transform=resources/systemTest/replacecall-exclusions.txt");
    RandoopOptions options = RandoopOptions.createOptions(testEnvironment);
    options.addTestClass("input.NoExitClass");
    options.setOption("outputLimit", "20");
    options.setOption("generatedLimit", "40");
    CoverageChecker checker = new CoverageChecker(options, "input.NoExitClass.hashCode() exclude");
    generateAndTestWithCoverage(
        testEnvironment, options, ExpectedTests.SOME, ExpectedTests.NONE, checker);
  }

  @Test
  public void runJDKSpecificationsTest() {
    SystemTestEnvironment testEnvironment =
        systemTestEnvironmentManager.createTestEnvironment("jdk-specification-test");
    RandoopOptions options = RandoopOptions.createOptions(testEnvironment);
    options.addTestClass("java.util.ArrayList");
    options.addTestClass("java.util.LinkedHashSet");
    options.setFlag("use-jdk-specifications");
    options.setFlag("fail-on-condition-error");
    options.setOption("outputLimit", "400");
    options.setOption("generatedLimit", "800");

    CoverageChecker checker = new CoverageChecker(options);
    checker.exclude("java.util.ArrayList.add(int, java.lang.Object)");
    checker.exclude("java.util.ArrayList.add(java.lang.Object)");
    checker.exclude("java.util.ArrayList.addAll(int, java.util.Collection)");
    checker.exclude("java.util.ArrayList.addAll(java.util.Collection)");
    checker.exclude("java.util.ArrayList.batchRemove(java.util.Collection, boolean)");
    checker.exclude("java.util.ArrayList.clear()");
    checker.exclude("java.util.ArrayList.clone()");
    checker.exclude("java.util.ArrayList.contains(java.lang.Object)");
    checker.exclude("java.util.ArrayList.elementData(int)");
    checker.exclude("java.util.ArrayList.ensureCapacity(int)");
    checker.exclude("java.util.ArrayList.ensureCapacityInternal(int)");
    checker.exclude("java.util.ArrayList.ensureExplicitCapacity(int)");
    checker.exclude("java.util.ArrayList.fastRemove(int)");
    checker.exclude("java.util.ArrayList.forEach(java.util.function.Consumer)");
    checker.exclude("java.util.ArrayList.get(int)");
    checker.exclude("java.util.ArrayList.grow(int)");
    checker.exclude("java.util.ArrayList.hugeCapacity(int)");
    checker.exclude("java.util.ArrayList.indexOf(java.lang.Object)");
    checker.exclude("java.util.ArrayList.isEmpty()");
    checker.exclude("java.util.ArrayList.iterator()");
    checker.exclude("java.util.ArrayList.lastIndexOf(java.lang.Object)");
    checker.exclude("java.util.ArrayList.listIterator()");
    checker.exclude("java.util.ArrayList.listIterator(int)");
    checker.exclude("java.util.ArrayList.outOfBoundsMsg(int)");
    checker.exclude("java.util.ArrayList.rangeCheck(int)");
    checker.exclude("java.util.ArrayList.rangeCheckForAdd(int)");
    checker.exclude("java.util.ArrayList.readObject(java.io.ObjectInputStream)");
    checker.exclude("java.util.ArrayList.remove(int)");
    checker.exclude("java.util.ArrayList.remove(java.lang.Object)");
    checker.exclude("java.util.ArrayList.removeAll(java.util.Collection)");
    checker.exclude("java.util.ArrayList.removeIf(java.util.function.Predicate)");
    checker.exclude("java.util.ArrayList.removeRange(int, int)");
    checker.exclude("java.util.ArrayList.replaceAll(java.util.function.UnaryOperator)");
    checker.exclude("java.util.ArrayList.retainAll(java.util.Collection)");
    checker.exclude("java.util.ArrayList.set(int, java.lang.Object)");
    checker.exclude("java.util.ArrayList.size()");
    checker.exclude("java.util.ArrayList.sort(java.util.Comparator)");
    checker.exclude("java.util.ArrayList.spliterator()");
    checker.exclude("java.util.ArrayList.subList(int, int)");
    checker.exclude("java.util.ArrayList.subListRangeCheck(int, int, int)");
    checker.exclude("java.util.ArrayList.toArray()");
    checker.exclude("java.util.ArrayList.toArray(java.lang.Object[])");
    checker.exclude("java.util.ArrayList.trimToSize()");
    checker.exclude("java.util.ArrayList.writeObject(java.io.ObjectOutputStream)");
    checker.exclude("java.util.LinkedHashSet.spliterator()");
    generateAndTestWithCoverage(
        testEnvironment, options, ExpectedTests.SOME, ExpectedTests.NONE, checker);
  }

  /* ------------------------------ utility methods ---------------------------------- */

  /**
   * Runs a standard system test:
   *
   * <ol>
   *   <li>runs Randoop and compiles the generated tests,
   *   <li>checks that the number of generated tests meets the expectation (none or some),
   *   <li>runs any generated tests,
   *   <li>checks that types of tests run as expected.
   * </ol>
   *
   * @param environment the working environment
   * @param options the Randoop command-line arguments
   * @param expectedRegression the minimum expected number of regression tests
   * @param expectedError the minimum expected number of error tests
   */
  private void generateAndTestWithCoverage(
      SystemTestEnvironment environment,
      RandoopOptions options,
      ExpectedTests expectedRegression,
      ExpectedTests expectedError,
      CoverageChecker coverageChecker) {

    RandoopRunStatus runStatus = generateAndCompile(environment, options, false);

    String packageName = options.getPackageName();

    TestRunStatus regressionRunDesc =
        runRegressionTests(environment, options, expectedRegression, runStatus, packageName);

    TestRunStatus errorRunDesc =
        runErrorTests(environment, options, expectedError, runStatus, packageName);

    coverageChecker.checkCoverage(regressionRunDesc, errorRunDesc);
  }

  /**
   * Performs a standard test of Randoop including a check of coverage that assumes all declared
   * methods of the classes under test should be covered.
   *
   * @param environment the working environment of the test
   * @param options the Randoop options
   * @param expectedRegression the minimum expected number of regression tests
   * @param expectedError the minimum expected error tests
   */
  private void generateAndTestWithCoverage(
      SystemTestEnvironment environment,
      RandoopOptions options,
      ExpectedTests expectedRegression,
      ExpectedTests expectedError) {
    generateAndTestWithCoverage(
        environment, options, expectedRegression, expectedError, new CoverageChecker(options));
  }

  /**
   * Checks that the expected number of error-revealing tests have been generated, and if any are
   * expected runs them, captures and returns the result.
   *
   * @param environment the working environment for the test
   * @param options the Randoop options
   * @param expectedError the quantifier for the expected number of error tests
   * @param runStatus the status of the Randoop run
   * @param packageName the package name for generated tests
   * @return the {@link TestRunStatus} for running the error tests, may be null
   */
  private TestRunStatus runErrorTests(
      SystemTestEnvironment environment,
      RandoopOptions options,
      ExpectedTests expectedError,
      RandoopRunStatus runStatus,
      String packageName) {
    TestRunStatus errorRunDesc = null;
    String errorBasename = options.getErrorBasename();
    switch (expectedError) {
      case SOME:
        assertThat(
            "Test suite should have error tests", runStatus.errorTestCount, is(greaterThan(0)));
        try {
          errorRunDesc = TestRunStatus.runTests(environment, packageName, errorBasename);
        } catch (IOException e) {
          fail("Exception collecting coverage from error tests: " + e.getMessage());
        }
        assert errorRunDesc.processStatus.exitStatus != 0 : "JUnit should exit with error";
        if (errorRunDesc.testsFail != errorRunDesc.testsRun) {
          for (String line : errorRunDesc.processStatus.outputLines) {
            System.err.println(line);
          }
          fail(
              "All error tests should fail, but "
                  + errorRunDesc.testsSucceed
                  + " error tests passed");
        }
        break;
      case NONE:
        if (runStatus.errorTestCount != 0) {
          // TODO: should output the error tests.  Print the file?
          StringBuilder message = new StringBuilder();
          message.append(
              String.format(
                  "Test suite should have no error tests, but has %d:%n%n",
                  runStatus.errorTestCount));

          String packageString = options.getPackageName();
          String packagePathString = packageString == null ? "" : packageString.replace('.', '/');
          Path srcDir = environment.sourceDir.resolve(packagePathString);
          try (DirectoryStream<Path> testFiles =
              Files.newDirectoryStream(srcDir, errorBasename + "*.java")) {
            for (Path path : testFiles) {
              message.append(FileUtils.readFileToString(path.toFile(), (String) null));
              message.append(lineSep);
            }
          } catch (IOException e) {
            // The user can do nothing about this, and the test failure is more important.
            e.printStackTrace();
          }
          fail(message.toString());
        }
        break;
      case DONT_CARE:
        break;
    }
    return errorRunDesc;
  }

  /**
   * Checks that the expected number of regression tests have been generated, and if so runs them,
   * captures and returns the results.
   *
   * @param environment the working environment of the test
   * @param options the Randoop options
   * @param expectedRegression the quantifier for expected regression tests
   * @param runStatus the Randoop run status
   * @param packageName the package name for generated tests
   * @return the {@link TestRunStatus} for the execution of the regression tests, null if there are
   *     none
   */
  private TestRunStatus runRegressionTests(
      SystemTestEnvironment environment,
      RandoopOptions options,
      ExpectedTests expectedRegression,
      RandoopRunStatus runStatus,
      String packageName) {
    TestRunStatus regressionRunDesc = null;
    switch (expectedRegression) {
      case SOME:
        assertThat("...has regression tests", runStatus.regressionTestCount, is(greaterThan(0)));
        String regressionBasename = options.getRegressionBasename();
        try {
          regressionRunDesc = TestRunStatus.runTests(environment, packageName, regressionBasename);
        } catch (IOException e) {
          fail("Exception collecting coverage from regression tests: " + e.getMessage());
        }
        if (regressionRunDesc.processStatus.exitStatus != 0) {
          for (String line : regressionRunDesc.processStatus.outputLines) {
            System.err.println(line);
          }
          fail("JUnit should exit properly");
        }
        if (regressionRunDesc.testsSucceed != regressionRunDesc.testsRun) {
          for (String line : regressionRunDesc.processStatus.outputLines) {
            System.err.println(line);
          }
          fail(
              "All regression tests should pass, but "
                  + regressionRunDesc.testsFail
                  + " regression tests failed");
        }
        break;
      case NONE:
        if (runStatus.regressionTestCount != 0) {
          fail(
              "Test suite should have no regression tests, but has "
                  + runStatus.regressionTestCount);
        }
        break;
      case DONT_CARE:
        break;
    }
    return regressionRunDesc;
  }

  /**
   * Runs Randoop using the given test environment and options, printing captured output to standard
   * output. Failure of Randoop may be allowed by passing true for {@code allowRandoopFailure},
   * otherwise, the test will fail.
   *
   * @param environment the working environment for the test
   * @param options the Randoop options
   * @param allowRandoopFailure flag whether to allow Randoop failure
   * @return the captured {@link RandoopRunStatus} from running Randoop
   */
  private RandoopRunStatus generateAndCompile(
      SystemTestEnvironment environment, RandoopOptions options, boolean allowRandoopFailure) {
    RandoopRunStatus runStatus =
        RandoopRunStatus.generateAndCompile(environment, options, allowRandoopFailure);

    if (!allowRandoopFailure) {
      System.out.println("Randoop:");
      boolean prevLineIsBlank = false;
      for (String line : runStatus.processStatus.outputLines) {
        if ((line.isEmpty() && !prevLineIsBlank)
            || (!line.isEmpty() && !line.startsWith("Progress update:"))) {
          System.out.println(line);
        }
        prevLineIsBlank = line.isEmpty();
      }
    }
    return runStatus;
  }

  private ProcessStatus generate(SystemTestEnvironment testEnvironment, RandoopOptions options) {
    ProcessStatus status = RandoopRunStatus.generate(testEnvironment, options);

    System.out.println("Randoop:");
    boolean prevLineIsBlank = false;
    for (String line : status.outputLines) {
      if ((line.isEmpty() && !prevLineIsBlank)
          || (!line.isEmpty() && !line.startsWith("Progress update:"))) {
        System.out.println(line);
      }
      prevLineIsBlank = line.isEmpty();
    }
    return status;
  }
}<|MERGE_RESOLUTION|>--- conflicted
+++ resolved
@@ -1234,11 +1234,7 @@
   public void runDirectSwingTest() {
     String classpath =
         systemTestEnvironmentManager.classpath
-<<<<<<< HEAD
-            + ":"
-=======
             + File.pathSeparator
->>>>>>> 2dc69391
             + systemTestEnvironmentManager.replacecallAgentPath;
     SystemTestEnvironment testEnvironment =
         systemTestEnvironmentManager.createTestEnvironment(
@@ -1436,11 +1432,7 @@
   public void runIndirectSwingTest() {
     String classpath =
         systemTestEnvironmentManager.classpath
-<<<<<<< HEAD
-            + ":"
-=======
             + File.pathSeparator
->>>>>>> 2dc69391
             + systemTestEnvironmentManager.replacecallAgentPath;
 
     SystemTestEnvironment testEnvironment =
@@ -1478,11 +1470,7 @@
   public void runSystemExitTest() {
     String classpath =
         systemTestEnvironmentManager.classpath
-<<<<<<< HEAD
-            + ":"
-=======
             + File.pathSeparator
->>>>>>> 2dc69391
             + systemTestEnvironmentManager.replacecallAgentPath;
     SystemTestEnvironment testEnvironment =
         systemTestEnvironmentManager.createTestEnvironment(
@@ -1506,11 +1494,7 @@
   public void runNoReplacementsTest() {
     String classpath =
         systemTestEnvironmentManager.classpath
-<<<<<<< HEAD
-            + ":"
-=======
             + File.pathSeparator
->>>>>>> 2dc69391
             + systemTestEnvironmentManager.replacecallAgentPath;
     SystemTestEnvironment testEnvironment =
         systemTestEnvironmentManager.createTestEnvironment(
