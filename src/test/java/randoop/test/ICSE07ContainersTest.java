package randoop.test;

import org.junit.AfterClass;
import org.junit.BeforeClass;
import org.junit.Test;

import java.io.IOException;
import java.lang.reflect.Field;
import java.util.ArrayList;
import java.util.LinkedHashSet;
import java.util.List;
import java.util.Set;
import java.util.TreeSet;
import java.util.regex.Pattern;

import randoop.generation.ComponentManager;
import randoop.generation.ForwardGenerator;
import randoop.generation.IStopper;
import randoop.generation.SeedSequences;
import randoop.main.OptionsCache;
import randoop.main.GenInputsAbstract;
import randoop.main.OptionsCache;
import randoop.operation.TypedOperation;
import randoop.reflection.DefaultReflectionPredicate;
import randoop.reflection.ModelCollections;
import randoop.reflection.OperationExtractor;
import randoop.reflection.PublicVisibilityPredicate;
import randoop.reflection.ReflectionManager;
import randoop.reflection.TypedOperationManager;
import randoop.test.issta2006.BinTree;
import randoop.test.issta2006.BinomialHeap;
import randoop.test.issta2006.FibHeap;
import randoop.test.issta2006.TreeMap;
import randoop.types.ClassOrInterfaceType;
import randoop.util.ReflectionExecutor;

import static org.junit.Assert.assertEquals;
import static org.junit.Assert.assertTrue;

/**
 * This test ensures that Randoop achieves a certain level of coverage
 * across 4 data structures. The coverage level that we check of is the
 * one published in the ICSE 2007 paper "Feedback-directed Random Test
 * Generation" (Section 3.1).
 *
 * For each data structure, we expect Randoop to achieve the published
 * coverage in no longer than 2 minutes.
 *
 * Note that this test does not constitute the experiment published in
 * the paper; it only checks that the achievable coverage number can be in
 * fact achieved by Randoop.
 *
 * IMPORTANT: this test DOES NOT work if GenInputsAbstract.repeat_heuristic is
 * disabled. If the heuristic in {@link randoop.generation.ForwardGenerator ForwardGenerator}
 * is not used, the branch count targets are not met.
 */
public class ICSE07ContainersTest {

  private static OptionsCache optionsCache;

<<<<<<< HEAD
  @BeforeClass
  public static void setup() {
    optionsCache = new OptionsCache();
    optionsCache.saveState();
    optionsCache.printState();
    GenInputsAbstract.maxsize = 10000; // Integer.MAX_VALUE;
    GenInputsAbstract.repeat_heuristic = true;
    ReflectionExecutor.usethreads = false;
    GenInputsAbstract.debug_checks = false;
    GenInputsAbstract.null_ratio = 0.5;
  }

  @AfterClass
  public static void restore() {
    optionsCache.restoreState();
  }
=======
   @BeforeClass
   public static void setup() {
     optionsCache = new OptionsCache();
     optionsCache.saveState();
     GenInputsAbstract.maxsize = 10000; // Integer.MAX_VALUE;
     GenInputsAbstract.repeat_heuristic = true;
     GenInputsAbstract.debug_checks = false;

   }

   @AfterClass
   public static void restore() {
     optionsCache.restoreState();
   }
>>>>>>> ddca82cf

  private void runRandoop(
          String name,
          List<Class<?>> classList,
          Pattern omitMethodPattern,
          IStopper stopper,
          Set<String> excludeNames) {

    System.out.println("ICSE 2006 container: " + name);
    System.out.println("GenInputsAbstract.clear="+ GenInputsAbstract.clear);
    System.out.println("GenInputsAbstract.repeat_heuristic=" + GenInputsAbstract.repeat_heuristic);
    System.out.println("GenInputsAbstract.maxsize=" + GenInputsAbstract.maxsize);
    System.out.println("GenInputsAbstract.alias_ratio=" + GenInputsAbstract.alias_ratio);
    System.out.println("GenInputsAbstract.forbid_null=" + GenInputsAbstract.forbid_null);
    System.out.println("GenInputsAbstract.null_ratio=" + GenInputsAbstract.null_ratio);
    System.out.println("GenInputsAbstract.small_tests=" + GenInputsAbstract.small_tests);

    final List<TypedOperation> model = new ArrayList<>();
    TypedOperationManager operationManager = new TypedOperationManager(new ModelCollections() {
      @Override
      public void addConcreteOperation(ClassOrInterfaceType declaringType, TypedOperation operation) {
        model.add(operation);
      }
    });
    ReflectionManager mgr = new ReflectionManager(new PublicVisibilityPredicate());
    mgr.add(new OperationExtractor(operationManager, new DefaultReflectionPredicate(omitMethodPattern, excludeNames)));
    for (Class<?> c : classList) {
      mgr.apply(c);
    }
    assertTrue("model should not be empty", !model.isEmpty());
    System.out.println("Number of operations: " + model.size());

    ComponentManager componentMgr = new ComponentManager(SeedSequences.defaultSeeds());
    assertEquals(
        "Number of seed sequences should be same as default seeds",
        SeedSequences.defaultSeeds().size(),
        componentMgr.numGeneratedSequences());
    ForwardGenerator explorer =
        new ForwardGenerator(
            model,
                new LinkedHashSet<TypedOperation>(),
            120000 /* two minutes */,
            Integer.MAX_VALUE,
            Integer.MAX_VALUE,
            componentMgr,
            stopper,
            null);
    explorer.addTestCheckGenerator(new DummyCheckGenerator());
    explorer.explore();
  }

  @Test
  public void testFibHeap() throws IOException {
    GenInputsAbstract.null_ratio = 0.05;
    List<Class<?>> classList = new ArrayList<>();
    classList.add(FibHeap.class);
    FibHeap.rand.setSeed(0);
    randoop.util.Randomness.reset(0);
    IStopper stopper =
        new IStopper() {
          @Override
          public boolean stop() {
            return FibHeap.tests.size() >= 96;
          }
        };
    Set<String> excludeNames = new TreeSet<>();
    for (Class<?> c : classList) {
      for (Field f : c.getFields()) {
        excludeNames.add(f.getDeclaringClass().getName() + "." + f.getName());
      }
    }
    runRandoop(
        "FibHeap",
        classList,
        Pattern.compile(
            "decreaseKey|delete\\(randoop.test.issta2006.Node\\)|empty\\(\\)|insert\\(randoop.test.issta2006.Node\\)|min\\(\\)|size\\(\\)|union"),
        stopper,
        excludeNames);
    assertEquals(96, FibHeap.tests.size());
  }

  @Test
  public void testBinTree() {
    GenInputsAbstract.null_ratio = 0.5;
    List<Class<?>> classList = new ArrayList<>();
    classList.add(BinTree.class);
    randoop.util.Randomness.reset(0);
    IStopper stopper =
        new IStopper() {
          @Override
          public boolean stop() {
            return BinTree.tests.size() >= 54;
          }
        };
    Set<String> excludeNames = new TreeSet<>();
    for (Class<?> c : classList) {
      for (Field f : c.getFields()) {
        excludeNames.add(f.getDeclaringClass().getName() + "." + f.getName());
      }
    }
    runRandoop(
        "BinTree", classList, Pattern.compile("find\\(int\\)|gen_native"), stopper, excludeNames);
    assertEquals(54, BinTree.tests.size());
  }

  @Test
  public void testTreeMap() {
    GenInputsAbstract.null_ratio = 0.05;
    List<Class<?>> classList = new ArrayList<>();
    classList.add(TreeMap.class);
    randoop.util.Randomness.reset(0);
    IStopper stopper =
        new IStopper() {
          @Override
          public boolean stop() {
            return TreeMap.tests.size() >= 106;
          }
        };
    Set<String> excludeNames = new TreeSet<>();
    for (Class<?> c : classList) {
      for (Field f : c.getFields()) {
        excludeNames.add(f.getDeclaringClass().getName() + "." + f.getName());
      }
    }
    runRandoop(
        "TreeMap",
        classList,
        Pattern.compile(
            "toString\\(\\)|size\\(\\)|containsKey\\(int\\)|print\\(\\)|concreteString\\(int\\)"),
        stopper,
        excludeNames);
    assertEquals(106, TreeMap.tests.size());
  }

  @Test
  public void testBinomialHeap() {
    GenInputsAbstract.null_ratio = 0.05;
    List<Class<?>> classList = new ArrayList<>();
    classList.add(BinomialHeap.class);
    randoop.util.Randomness.reset(0);
    IStopper stopper =
        new IStopper() {
          @Override
          public boolean stop() {
            return BinomialHeap.tests.size() >= 101;
          }
        };
    Set<String> excludeNames = new TreeSet<>();
    for (Class<?> c : classList) {
      for (Field f : c.getFields()) {
        excludeNames.add(f.getDeclaringClass().getName() + "." + f.getName());
      }
    }
    runRandoop("BinomialHeap", classList, Pattern.compile("findMinimum\\(\\)"), stopper, excludeNames);
    assertEquals(101, randoop.test.issta2006.BinomialHeap.tests.size());
  }
}<|MERGE_RESOLUTION|>--- conflicted
+++ resolved
@@ -58,24 +58,6 @@
 
   private static OptionsCache optionsCache;
 
-<<<<<<< HEAD
-  @BeforeClass
-  public static void setup() {
-    optionsCache = new OptionsCache();
-    optionsCache.saveState();
-    optionsCache.printState();
-    GenInputsAbstract.maxsize = 10000; // Integer.MAX_VALUE;
-    GenInputsAbstract.repeat_heuristic = true;
-    ReflectionExecutor.usethreads = false;
-    GenInputsAbstract.debug_checks = false;
-    GenInputsAbstract.null_ratio = 0.5;
-  }
-
-  @AfterClass
-  public static void restore() {
-    optionsCache.restoreState();
-  }
-=======
    @BeforeClass
    public static void setup() {
      optionsCache = new OptionsCache();
@@ -90,7 +72,6 @@
    public static void restore() {
      optionsCache.restoreState();
    }
->>>>>>> ddca82cf
 
   private void runRandoop(
           String name,
