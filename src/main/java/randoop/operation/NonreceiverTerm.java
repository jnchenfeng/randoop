package randoop.operation;

import java.io.ObjectStreamException;
import java.io.PrintStream;
<<<<<<< HEAD
import java.io.Serializable;
import java.util.ArrayList;
=======
import java.util.Collections;
>>>>>>> 5c2a2949
import java.util.List;

import plume.UtilMDE;

import randoop.ExecutionOutcome;
import randoop.NormalExecution;
import randoop.main.GenInputsAbstract;
import randoop.sequence.Sequence;
import randoop.sequence.Variable;
import randoop.types.ConcreteType;
import randoop.types.ConcreteTypeTuple;
import randoop.types.PrimitiveTypes;
import randoop.types.TypeNames;
import randoop.util.StringEscapeUtils;
import randoop.util.Util;

/**
 * Represents a value that either cannot (primitive or null values), or we don't
 * care to have (String) be a receiver for a method call as an {@link Operation}
 * .
 *
 * As an {@link Operation} a value v of type T is formally represented by an
 * operation v : [] &rarr; T, with no input types, and the type of the value as
 * the output type. This kind of operation is a <i>ground</i> term &mdash; it
 * requires no inputs.
 *
 * The execution of this {@link Operation} simply returns the value.
 */
<<<<<<< HEAD
public final class NonreceiverTerm extends ConcreteOperation implements Operation, Serializable {
=======
public final class NonreceiverTerm extends AbstractOperation implements Operation {
>>>>>>> 5c2a2949

  private static final long serialVersionUID = 20100429;

  /**
   * ID for parsing purposes.
   *
   * @see OperationParser#getId(Operation)
   */
  public static final String ID = "prim";

  // State variables.
  private final ConcreteType type;
  // This value is guaranteed to be null, a String, or a boxed primitive.
  private final Object value;

  /**
   * Constructs a NonreceiverTerm with type t and value o.
   *
   * @param type
   *          the type of the term
   * @param value
   *          the value of the term
   */
  public NonreceiverTerm(ConcreteType type, Object value) {
    super(new ConcreteTypeTuple(new ArrayList<ConcreteType>()), type);
    if (type == null) throw new IllegalArgumentException("t should not be null.");

    if (void.class.equals(type)) throw new IllegalArgumentException("t should not be void.class.");

    if (type.isPrimitive()) {
      if (value == null) throw new IllegalArgumentException("primitive-like values cannot be null.");
      if (!PrimitiveTypes.toBoxedType(type).equals(value.getClass()))
        throw new IllegalArgumentException("o.getClass()=" + value.getClass() + ",t=" + type);
      if (!PrimitiveTypes.isBoxedOrPrimitiveOrStringType(value.getClass()))
        throw new IllegalArgumentException("o is not a primitive-like value.");
    } else if (type.equals(String.class)) {
      if (!PrimitiveTypes.stringLengthOK((String) value)) {
        throw new IllegalArgumentException("String too long, length = " + ((String) value).length());
      }
    } else {
      // if it's not primitive or string then must be null
      if (value != null) {
        throw new IllegalArgumentException(
            "value must be null for non-primitive, non-string type " + type + " but was " + value);
      }
    }

    this.type = type;
    this.value = value;
  }

  /**
   * Indicates whether this object is equal to o
   */
  @Override
  public boolean equals(Object o) {
    if (!(o instanceof NonreceiverTerm)) return false;
    if (this == o) return true;
    NonreceiverTerm other = (NonreceiverTerm) o;

    return this.type.equals(other.type) && Util.equalsWithNull(this.value, other.value);
  }

  /**
   * Returns a hash code value for this NonreceiverTerm
   */
  @Override
  public int hashCode() {
    return this.type.hashCode() + (this.value == null ? 0 : this.value.hashCode());
  }

  /**
   * Returns string representation of this NonreceiverTerm
   */
  @Override
  public String toString() {
    return toParseableString();
  }

  /**
   * {@inheritDoc}
   *
   * @return {@link NormalExecution} object enclosing value of this non-receiver
   *         term.
   */
  @Override
  public ExecutionOutcome execute(Object[] statementInput, PrintStream out) {
    assert statementInput.length == 0;
    return new NormalExecution(this.value, 0);
  }

  /**
   * {@inheritDoc} For NonreceiverTerm, simply adds a code representation of the
   * value to the string builder. Note: this does not explicitly box primitive
   * values.
   *
   * @see ConcreteOperation#appendCode(List, StringBuilder)
   *
   * @param inputVars
   *          ignored
   * @param b
   *          {@link StringBuilder} to which string representation is appended.
   *
   */
  @Override
  public void appendCode(List<Variable> inputVars, StringBuilder b) {
    b.append(PrimitiveTypes.toCodeString(getValue()));
  }

  /**
   * {@inheritDoc}
   *
   * @return value of this {@link NonreceiverTerm}
   */
  @Override
  public Object getValue() {
    return value;
  }

  /**
   * @return Returns the type.
   */
  public ConcreteType getType() {
    return this.type;
  }

  /**
   * Returns a NonreceiverTerm holding the zero value for the specified class c.
   * In the case of characters there is no natural zero, so the value 'a' is
   * used.
   *
   * @param c
   *          the type of value desired.
   * @return a {@link NonreceiverTerm} with a canonical representative of the
   *         given type.
   */
  public static NonreceiverTerm createNullOrZeroTerm(ConcreteType c) {
    if (c.hasRuntimeClass(String.class)) return new NonreceiverTerm(c, "");
    if (c.hasRuntimeClass(Character.TYPE)) return new NonreceiverTerm(c, 'a'); // TODO This is not null or zero...
    if (c.hasRuntimeClass(Byte.TYPE)) return new NonreceiverTerm(c, (byte) 0);
    if (c.hasRuntimeClass(Short.TYPE)) return new NonreceiverTerm(c, (short) 0);
    if (c.hasRuntimeClass(Integer.TYPE)) return new NonreceiverTerm(c, (Integer.valueOf(0)).intValue());
    if (c.hasRuntimeClass(Long.TYPE)) return new NonreceiverTerm(c, (Long.valueOf(0)).longValue());
    if (c.hasRuntimeClass(Float.TYPE)) return new NonreceiverTerm(c, (Float.valueOf(0)).floatValue());
    if (c.hasRuntimeClass(Double.TYPE)) return new NonreceiverTerm(c, (Double.valueOf(0)).doubleValue());
    if (c.hasRuntimeClass(Boolean.TYPE)) return new NonreceiverTerm(c, false);
    return new NonreceiverTerm(c, null);
  }

  /**
   * {@inheritDoc} Returns a string representing this primitive declaration. The
   * string is of the form:<br>
   *
   * <code>TYPE:VALUE</code><br>
   *
   * Where TYPE is the type of the primitive declaration, and VALUE is its
   * value. If VALUE is "null" then the value is null (not the String "null").
   * If TYPE is "char" then (char)Integer.parseInt(VALUE, 16) yields the
   * character value.
   * <p>
   * Examples:
   *
   * <pre>
   * String:null                  represents: String x = null
   * java.lang.String:""          represents: String x = "";
   * String:""                    represents: String x = "";
   * String:" "                   represents: String x = " ";
   * String:"\""                  represents: String x = "\"";
   * String:"\n"                  represents: String x = "\n";
   * String:"\u0000"              represents: String x = "\u0000";
   * java.lang.Object:null        represents: Object x = null;
   * [[Ljava.lang.Object;:null    represents: Object[][] = null;
   * int:0                        represents: int x = 0;
   * boolean:false                represents: boolean x = false;
   * char:20                      represents: char x = ' ';
   * </pre>
   *
   * Note that a string type can be given as both "String" or
   * "java.lang.String".
   *
   * @return string representation of primitive, String or null value.
   */
  @Override
  public String toParseableString() {

    String valStr = null;
    if (value == null) {
      valStr = "null";
    } else {
      Class<?> valueClass = PrimitiveTypes.primitiveType(value.getClass());

      if (String.class.equals(valueClass)) {
        valStr = "\"" + StringEscapeUtils.escapeJava(value.toString()) + "\"";
      } else if (char.class.equals(valueClass)) {
        valStr = Integer.toHexString((Character) value);
      } else {
        valStr = value.toString();
      }
    }

    return type.getName() + ":" + valStr;
  }

  /**
   * Creates a sequence corresponding to the given non-null primitive value.
   *
   * @param value
   *          non-null reference to a primitive or String value
   * @return a {@link Sequence} consisting of a statement created with the
   *         object.
   */
  public static Sequence createSequenceForPrimitive(Object value) {
    if (value == null) throw new IllegalArgumentException("o is null");
    ConcreteType type = ConcreteType.forClass(value.getClass());

    if (! (type.isPrimitive() || type.isBoxedPrimitive()) ) {
      throw new IllegalArgumentException("o is not a boxed primitive or String");
    }
    if (type.hasRuntimeClass(String.class) && !PrimitiveTypes.stringLengthOK((String) value)) {
      throw new IllegalArgumentException(
          "o is a string of length > " + GenInputsAbstract.string_maxlen);
    }

    return Sequence.create(new NonreceiverTerm(type, value));
  }

  /**
   * Parse a non-receiver value in a string in the form generated by
   * {@link NonreceiverTerm#toParseableString()}.
   *
   * @param s
   *          a string representing a value of a non-receiver type.
   * @return a {@link NonreceiverTerm} object containing the recognized value.
   * @throws OperationParseException
   *           if string does not represent valid object.
   */
  public static NonreceiverTerm parse(String s) throws OperationParseException {
    if (s == null) throw new IllegalArgumentException("s cannot be null.");
    int colonIdx = s.indexOf(':');
    if (colonIdx == -1) {
      String msg =
          "A primitive value declaration description must be of the form "
              + "<type>:<value>"
              + " but the description \""
              + s
              + "\" does not have this form.";
      throw new OperationParseException(msg);
    }
    // Extract type and value.
    String typeString = s.substring(0, colonIdx);
    String valString = s.substring(colonIdx + 1);

    // Basic sanity check: no whitespace in type string.
    if (typeString.matches(".*\\s+.*")) {
      String msg =
          "Error when parsing type/value pair "
              + s
              + ". A primitive value declaration description must be of the form "
              + "<type>:<value>"
              + " but the <type> description \""
              + s
              + "\" contains invalid whitespace characters.";
      throw new OperationParseException(msg);
    }

    // Convert "String" to "java.lang.String"
    if (typeString.equals("String")) {
      typeString = "java.lang.String";
    }

    ConcreteType type;
    try {
      type = ConcreteType.forClass(Class.forName(typeString));
    } catch (ClassNotFoundException e1) {
      String msg =
          "Error when parsing type/value pair "
              + s
              + ". A primitive value declaration description must be of the form "
              + "<type>:<value>"
              + " but the <type> given (\""
              + typeString
              + "\") was unrecognized.";
      throw new OperationParseException(msg);
    }

    Object value;
    if (type.hasRuntimeClass(char.class)) {
      try {
        value = (char) Integer.parseInt(valString, 16);
      } catch (NumberFormatException e) {
        String msg =
            "Error when parsing type/value pair "
                + s
                + ". A primitive value declaration description must be of the form "
                + "<type>:<value>"
                + " but the <value> given (\""
                + valString
                + "\") was not parseable.";
        throw new OperationParseException(msg);
      }
    } else if (type.hasRuntimeClass(byte.class)) {
      try {
        value = Byte.valueOf(valString);
      } catch (NumberFormatException e) {
        String msg =
            "Error when parsing type/value pair "
                + s
                + ". A primitive value declaration description must be of the form "
                + "<type>:<value>"
                + " but the <value> given (\""
                + valString
                + "\") was not parseable.";
        throw new OperationParseException(msg);
      }
    } else if (type.hasRuntimeClass(short.class)) {
      try {
        value = Short.valueOf(valString);
      } catch (NumberFormatException e) {
        String msg =
            "Error when parsing type/value pair "
                + s
                + ". A primitive value declaration description must be of the form "
                + "<type>:<value>"
                + " but the <value> given (\""
                + valString
                + "\") was not parseable.";
        throw new OperationParseException(msg);
      }
    } else if (type.hasRuntimeClass(int.class)) {
      try {
        value = Integer.valueOf(valString);
      } catch (NumberFormatException e) {
        String msg =
            "Error when parsing type/value pair "
                + s
                + ". A primitive value declaration description must be of the form "
                + "<type>:<value>"
                + " but the <value> given (\""
                + valString
                + "\") was not parseable.";
        throw new OperationParseException(msg);
      }
    } else if (type.hasRuntimeClass(long.class)) {
      try {
        value = Long.valueOf(valString);
      } catch (NumberFormatException e) {
        String msg =
            "Error when parsing type/value pair "
                + s
                + ". A primitive value declaration description must be of the form "
                + "<type>:<value>"
                + " but the <value> given (\""
                + valString
                + "\") was not parseable.";
        throw new OperationParseException(msg);
      }
    } else if (type.hasRuntimeClass(float.class)) {
      try {
        value = Float.valueOf(valString);
      } catch (NumberFormatException e) {
        String msg =
            "Error when parsing type/value pair "
                + s
                + ". A primitive value declaration description must be of the form "
                + "<type>:<value>"
                + " but the <value> given (\""
                + valString
                + "\") was not parseable.";
        throw new OperationParseException(msg);
      }
    } else if (type.hasRuntimeClass(double.class)) {
      try {
        value = Double.valueOf(valString);
      } catch (NumberFormatException e) {
        String msg =
            "Error when parsing type/value pair "
                + s
                + ". A primitive value declaration description must be of the form "
                + "<type>:<value>"
                + " but the <value> given (\""
                + valString
                + "\") was not parseable.";
        throw new OperationParseException(msg);
      }
    } else if (type.hasRuntimeClass(boolean.class)) {
      if (valString.equals("true") || valString.equals("false")) {
        value = Boolean.valueOf(valString);
      } else {
        String msg =
            "Error when parsing type/value pair "
                + s
                + ". A primitive value declaration description must be of the form "
                + "<type>:<value>"
                + " but the <value> given (\""
                + valString
                + "\") was not parseable.";
        throw new OperationParseException(msg);
      }
    } else if (type.hasRuntimeClass(String.class)) {
      if (valString.equals("null")) {
        value = null;
      } else {
        value = valString;
        if (valString.charAt(0) != '"' || valString.charAt(valString.length() - 1) != '"') {
          String msg =
              "Error when parsing type/value pair "
                  + s
                  + ". A String value declaration description must be of the form "
                  + "java.lang.String:\"thestring\""
                  + " but the string given was not enclosed in quotation marks.";
          throw new OperationParseException(msg);
        }
        value = UtilMDE.unescapeNonJava(valString.substring(1, valString.length() - 1));
        if (!PrimitiveTypes.stringLengthOK((String) value)) {
          throw new OperationParseException(
              "Error when parsing String; length is greater than "
                  + GenInputsAbstract.string_maxlen);
        }
      }
    } else {
      if (valString.equals("null")) {
        value = null;
      } else {
        String msg =
            "Error when parsing type/value pair "
                + s
                + ". A primitve value declaration description that is not a primitive value or a string must be of the form "
                + "<type>:null but the string given (\""
                + valString
                + "\") was not of this form.";
        throw new OperationParseException(msg);
      }
    }

    return new NonreceiverTerm(type, value);
  }

  /**
   * {@inheritDoc}
   *
   * @return type of value.
   */
  @Override
  public ConcreteType getDeclaringType() {
    return type;
  }

  /**
   * {@inheritDoc}
   *
   * @return true, since all of objects are non-receivers.
   */
  @Override
  public boolean isNonreceivingValue() {
    return true;
  }
}<|MERGE_RESOLUTION|>--- conflicted
+++ resolved
@@ -2,12 +2,7 @@
 
 import java.io.ObjectStreamException;
 import java.io.PrintStream;
-<<<<<<< HEAD
-import java.io.Serializable;
-import java.util.ArrayList;
-=======
 import java.util.Collections;
->>>>>>> 5c2a2949
 import java.util.List;
 
 import plume.UtilMDE;
@@ -36,11 +31,7 @@
  *
  * The execution of this {@link Operation} simply returns the value.
  */
-<<<<<<< HEAD
-public final class NonreceiverTerm extends ConcreteOperation implements Operation, Serializable {
-=======
-public final class NonreceiverTerm extends AbstractOperation implements Operation {
->>>>>>> 5c2a2949
+public final class NonreceiverTerm extends ConcreteOperation implements Operation {
 
   private static final long serialVersionUID = 20100429;
 
