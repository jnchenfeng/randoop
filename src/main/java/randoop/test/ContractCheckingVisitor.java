--- conflicted
+++ resolved
@@ -123,11 +123,11 @@
     return checks;
   }
 
-<<<<<<< HEAD
   @Override
   public TestCheckGenerator getGenerator() {
     return this;
-=======
+  }
+
   /**
    * If a contract fails for some tuple, returns some such failing check.
    *
@@ -215,6 +215,5 @@
       values[i] = tuple.get(i).getObjectValue();
     }
     return values;
->>>>>>> 4571e190
   }
 }