--- conflicted
+++ resolved
@@ -9,11 +9,7 @@
 import randoop.ExecutionOutcome;
 import randoop.Globals;
 import randoop.NotExecuted;
-<<<<<<< HEAD
-import randoop.condition.ExpectedException;
-=======
 import randoop.condition.ThrowsClause;
->>>>>>> dea41ce0
 import randoop.sequence.Execution;
 import randoop.types.ClassOrInterfaceType;
 
@@ -25,11 +21,7 @@
 public class MissingExceptionCheck implements Check {
 
   /** The type of the expected exception */
-<<<<<<< HEAD
-  private final List<Set<ExpectedException>> expected;
-=======
   private final List<Set<ThrowsClause>> expected;
->>>>>>> dea41ce0
 
   /** The index of the statement where the exception should be thrown */
   private final int index;
@@ -41,11 +33,7 @@
    * @param expected the expected exceptions
    * @param index the statement index
    */
-<<<<<<< HEAD
-  MissingExceptionCheck(List<Set<ExpectedException>> expected, int index) {
-=======
   MissingExceptionCheck(List<Set<ThrowsClause>> expected, int index) {
->>>>>>> dea41ce0
     this.expected = expected;
     this.index = index;
   }
@@ -62,8 +50,6 @@
   @Override
   public int hashCode() {
     return Objects.hash(this.expected, this.index);
-<<<<<<< HEAD
-=======
   }
 
   @Override
@@ -74,19 +60,13 @@
       result.append(set.toString()).append(Globals.lineSep);
     }
     return result.toString();
->>>>>>> dea41ce0
   }
 
   @Override
   public String toCodeStringPreStatement() {
     StringBuilder msg = new StringBuilder(String.format("// this statement should throw one of%n"));
-<<<<<<< HEAD
-    for (Set<ExpectedException> exceptionSet : expected) {
-      for (ExpectedException exception : exceptionSet) {
-=======
     for (Set<ThrowsClause> exceptionSet : expected) {
       for (ThrowsClause exception : exceptionSet) {
->>>>>>> dea41ce0
         msg.append(
             String.format(
                 "//   %s %s%n", exception.getExceptionType().getName(), exception.getComment()));
@@ -98,15 +78,9 @@
   @Override
   public String toCodeStringPostStatement() {
     List<String> exceptionNameList = new ArrayList<>();
-<<<<<<< HEAD
-    for (Set<ExpectedException> set : expected) {
-      List<String> expectedNames = new ArrayList<>();
-      for (ExpectedException exception : set) {
-=======
     for (Set<ThrowsClause> set : expected) {
       List<String> expectedNames = new ArrayList<>();
       for (ThrowsClause exception : set) {
->>>>>>> dea41ce0
         expectedNames.add(exception.getExceptionType().getName());
       }
       exceptionNameList.add("\"[ " + UtilMDE.join(expectedNames, ", ") + " ]\"");
@@ -146,13 +120,8 @@
     ExceptionalExecution exec = (ExceptionalExecution) outcomeAtIndex;
     Throwable t = exec.getException();
     ClassOrInterfaceType thrownType = ClassOrInterfaceType.forClass(t.getClass());
-<<<<<<< HEAD
-    for (Set<ExpectedException> exceptionSet : expected) {
-      for (ExpectedException exception : exceptionSet) {
-=======
     for (Set<ThrowsClause> exceptionSet : expected) {
       for (ThrowsClause exception : exceptionSet) {
->>>>>>> dea41ce0
         if (!thrownType.isSubtypeOf(exception.getExceptionType())) {
           return false;
         }
