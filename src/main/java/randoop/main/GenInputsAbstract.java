package randoop.main;

import java.io.File;
import java.io.FileWriter;
import java.io.IOException;
import java.util.ArrayList;
import java.util.LinkedHashSet;
import java.util.List;
import java.util.Set;
import java.util.regex.Pattern;
import plume.EntryReader;
import plume.Option;
import plume.OptionGroup;
import plume.Options;
import plume.Unpublicized;
import randoop.Globals;
import randoop.util.Randomness;
import randoop.util.ReflectionExecutor;

/** Container for Randoop options. They are stored as static variables, not instance variables. */
@SuppressWarnings("WeakerAccess")
public abstract class GenInputsAbstract extends CommandHandler {

  public GenInputsAbstract(
      String command,
      String pitch,
      String commandGrammar,
      String where,
      String summary,
      List<String> notes,
      String input,
      String output,
      String example,
      Options options) {
    super(command, pitch, commandGrammar, where, summary, notes, input, output, example, options);
  }

  /**
   * The fully-qualified raw name of a class to test; for example, {@code
   * --testclass=java.util.TreeSet}. All of its methods are methods under test. This class is tested
   * in addition to any specified using {@code --classlist}, and must be accessible from the package
   * of the tests (set with {@code --junit-package-name}).
   */
  ///////////////////////////////////////////////////////////////////
  @OptionGroup("Code under test:  which members may be used by a test")
  @Option("The fully-qualified name of a class under test")
  public static List<String> testclass = new ArrayList<>();

  /**
   * File that lists classes to test. All of their methods are methods under test.
   *
   * <p>In the file, each class under test is specified by its fully-qualified name on a separate
   * line. See an <a href= "https://randoop.github.io/randoop/manual/class_list_example.txt">
   * example</a>. These classes are tested in addition to any specified using {@code --testclass}.
   * All classes must be accessible from the package of the tests (set with {@code
   * --junit-package-name}).
   */
  @Option("File that lists classes under test")
  public static File classlist = null;

  // A relative URL like <a href="#specifying-methods"> works when this
  // Javadoc is pasted into the manual, but not in Javadoc proper.
  /**
   * A file containing a list of methods and constructors to test, each given as a <a
   * href="#fully-qualified-signature">fully-qualified signature</a> on a separate line.
   *
   * <p>These methods augment any methods from classes given by the <code>--testclass</code> or
   * <code>--classlist</code> options.
   *
   * <p>See an <a href= "https://randoop.github.io/randoop/manual/method_list_example.txt">example
   * file</a>.
   */
  @Option("File that lists methods under test")
  public static File methodlist = null;

  /**
   * A regex that indicates methods that should not be called directly in generated tests. This does
   * not prevent indirect calls to such methods from other, allowed methods.
   *
   * <p>Randoop will not directly call a method whose <a
   * href="#fully-qualified-signature">fully-qualified signature</a> matches the regular expression,
   * or a method inherited from a superclass or interface whose signature matches the regular
   * expression.
   *
   * <p>If the regular expression contains anchors "{@code ^}" and "{@code $}", they refer to the
   * beginning and the end of the signature string.
   */
  @Option("Do not call methods that match regular expression <string>")
  public static List<Pattern> omitmethods = null;

  /**
   * A file containing a list of regular expressions that indicate methods that should not be
   * included in generated tests. These patterns are used along with those provided with <code>
   * --omitmethods</code>, and the default omissions.
   */
  @Option("File containing regular expressions for methods to omit")
  public static File omitmethods_list = null;

  /**
   * Include methods that are otherwise omitted by default. Unless you set this to true, every
   * method replaced by the <code>replacecall</code> agent is treated as if it had been supplied as
   * an argument to <code>--omitmethods</code>.
   */
  @Option("Include methods that are omitted by default")
  public static boolean dont_omit_replaced_methods = false;

  /**
   * A fully-qualified field name of a field to be excluded from test generation. An accessible
   * field is used unless it is omitted by this or the <code>--omit-field-list</code> option.
   */
  @Option("Omit field from generated tests")
  public static List<String> omit_field = null;

  /**
   * File that contains fully-qualified field names to be excluded from test generation. An
   * accessible field is used unless it is omitted by this or the <code>--omit-field</code> option.
   */
  @Option("File containing field names to omit from generated tests")
  public static File omit_field_list = null;

  /**
   * Restrict tests to only include public members of classes. Ordinarily, the setting of <code>
   * --junit-package-name</code> and package accessibility is used to determine which members will
   * be used in tests. Using this option restricts the tests to only use public members even if the
   * class is a member of the same package as the generated tests.
   */
  @Option("Only use public members in tests")
  public static boolean only_test_public_members = false;

  @Option("Ignore class names specified by user that cannot be found")
  public static boolean silently_ignore_bad_class_names = false;

  /**
   * (For debugging.) If an error or exception is thrown during type instantiation or input
   * selection, this option allows the error to be passed through to {@link
   * GenTests#handle(String[])} where a comprehensive error message is printed.
   */
  @Unpublicized
  @Option("Allow Randoop to fail on any error during test generation")
  public static boolean fail_on_generation_error = false;

  /**
   * If false, Randoop halts and gives diagnostics about flaky tests -- tests that behave
   * differently on different executions. If true, Randoop ignores them and does not output them.
   *
   * <p>Use of this option is a last resort. Flaky tests are usually due to calling Randoop on
   * side-effecting or nondeterministic methods, and a better solution is not to call Randoop on
   * such methods (say, using the --omitmethods command-line option).
   */
  @Option("Whether to ignore non-determinism in test execution")
  public static boolean ignore_flaky_tests = false;

  /**
   * Whether to output error-revealing tests. Disables all output when used with <code>
   * --no-regression-tests</code>. Restricting output can result in long runs if the default values
   * of <code>--generatedLimit</code> and <code>--timeLimit</code> are used.
   */
  ///////////////////////////////////////////////////////////////////////////
  @OptionGroup("Which tests to output")
  @Option("Whether to output error-revealing tests")
  public static boolean no_error_revealing_tests = false;

  /**
   * Whether to output regression tests. Disables all output when used with <code>
   * --no-error-revealing-tests</code>. Restricting output can result in long runs if the default
   * values of <code>--generatedLimit</code> and <code>--timeLimit</code> are used.
   */
  @Option("Whether to output regression tests")
  public static boolean no_regression_tests = false;

  /**
   * Whether to include assertions in regression tests. If false, then the regression tests contain
   * no assertions (except that if the test throws an exception, it should continue to throw an
   * exception of the same type). Tests without assertions can be used to exercise the code, but
   * they do not enforce any particular behavior, such as values returned.
   */
  @Option("Whether to include assertions in regression tests")
  public static boolean no_regression_assertions = false;

  /**
   * Whether to check that generated sequences can be compiled. If true, the code for each generated
   * sequence is compiled, and the sequence is only kept if the compilation succeeds without error.
   * This check is useful because the assumptions in Randoop generation heuristics are sometimes
   * violated by input methods, and, as a result, a generated test may not compile. This check does
   * increases the runtime by approximately 50%.
   */
  @Option("Whether to check if test sequences are compilable")
  public static boolean check_compilable = true;

  /**
   * Classes that must occur in a test. Randoop will only output tests whose source code has at
   * least one use of a member of a class whose name matches the regular expression.
   */
  @Option("Classes that must occur in a test")
  public static Pattern require_classname_in_test = null;

  /**
   * File containing fully-qualified names of classes that the tests must use. This option only
   * works if Randoop is run using the <a
   * href="https://randoop.github.io/randoop/manual/index.html#covered-filter">covered-class
   * javaagent</a> to instrument the classes. A test is output only if it uses at least one of the
   * class names in the file. A test uses a class if it invokes any constructor or method of the
   * class, directly or indirectly (the constructor or method might not appear in the source code of
   * the test). Included classes may be abstract.
   */
  @Option("File containing class names that tests must cover")
  public static File require_covered_classes = null;

  /**
   * Flag indicating whether or not to automatically minimize error-revealing tests. Both original
   * and minimized versions of each test class will be output. Setting this option may cause long
   * Randoop run times if Randoop outputs and minimizes more than about 100 error-revealing tests.
   */
  // Omit this to keep the documentation short:
  // Regardless of this option's setting, minimization is enabled when
  // <code>--stop-on-error-test</code> is set.
  @Option("<boolean> to indicate automatic minimization of error-revealing tests")
  public static boolean minimize_error_test = true;

  /**
   * The possible values for exception behavior types. The order INVALID, ERROR, EXPECTED should be
   * maintained.
   */
  public enum BehaviorType {
    /** Occurrence of exception reveals an error */
    ERROR,
    /** Occurrence of exception is expected behavior */
    EXPECTED,
    /** Occurrence of exception indicates an invalid test */
    INVALID
  }

  /**
   * If a test throws a checked exception, should it be included in the error-revealing test suite
   * (value: ERROR), regression test suite (value: EXPECTED), or should it be discarded (value:
   * INVALID)?
   */
  ///////////////////////////////////////////////////////////////////////////
  @OptionGroup("Test classification")
  @Option("Whether checked exception is an ERROR, EXPECTED or INVALID")
  public static BehaviorType checked_exception = BehaviorType.EXPECTED;

  /**
   * If a test throws an unchecked exception other than <code>OutOfMemoryError</code>, <code>
   * StackOverflowError</code>, and <code>NullPointerException</code>, should the test be included
   * in the error-revealing test suite (value: ERROR), regression test suite (value: EXPECTED), or
   * should it be discarded (value: INVALID)?
   *
   * <p>The arguments <code>--npe-on-null-input</code>, <code>--npe-on-non-null-input</code>, <code>
   * --oom-exception</code>, and <code>--sof-exception</code> handle special cases of unchecked
   * exceptions.
   */
  @Option("Whether unchecked exception is an ERROR, EXPECTED or INVALID")
  public static BehaviorType unchecked_exception = BehaviorType.EXPECTED;

  /**
   * If a test that passes <code>null</code> as an argument throws a <code>NullPointerException
   * </code>, should the test be be included in the error-revealing test suite (value: ERROR),
   * regression test suite (value: EXPECTED), or should it be discarded (value: INVALID)?
   */
  @Option("Whether NullPointerException on null inputs is an ERROR, EXPECTED or INVALID")
  public static BehaviorType npe_on_null_input = BehaviorType.EXPECTED;

  /**
   * If a test that never passes <code>null</code> as an argument throws a <code>
   * NullPointerException</code>, should the test be included in the error-revealing test suite
   * (value: ERROR), regression test suite (value: EXPECTED), or should it be discarded (value:
   * INVALID)?
   */
  @Option("Whether NullPointerException on non-null inputs is an ERROR, EXPECTED or INVALID")
  public static BehaviorType npe_on_non_null_input = BehaviorType.ERROR;

  /**
   * If a test throws an <code>OutOfMemoryError</code> exception, should it be included in the
   * error-revealing test suite (value: ERROR), regression test suite (value: EXPECTED), or should
   * it be discarded (value: INVALID)?
   */
  @Option("Whether OutOfMemoryException is an ERROR, EXPECTED or INVALID")
  public static BehaviorType oom_exception = BehaviorType.INVALID;

  /**
   * If a test throws a <code>StackOverflowError</code> exception, should it be included in the
   * error-revealing test suite (value: ERROR), regression test suite (value: EXPECTED), or should
   * it be discarded (value: INVALID)?
   */
  @Option("Whether StackOverflowError is an ERROR, EXPECTED or INVALID")
  public static BehaviorType sof_exception = BehaviorType.INVALID;

  /**
   * Read JSON condition file to use specifications to control how tests are generated and
   * classified.
   *
   * <ul>
   *   <li>
   *       <p>Param-conditions are pre-conditions on method/constructor calls, with test sequences
   *       where the condition fails being classified as {@link BehaviorType#INVALID}.
   *   <li>
   *       <p>Return-conditions are post-conditions on method/constructor calls, consisting of a
   *       guard and a property. If the inputs to the call satisfy the guard, then the property is
   *       checked after the call. If the property fails, the sequence is classified as {@link
   *       BehaviorType#ERROR}.
   *   <li>Throws-conditions are post-conditions on expected exceptions: if the inputs to the call
   *       satisfy the condition, when the exception is thrown the sequence is {@link
   *       BehaviorType#EXPECTED}, but, if it is not, the sequence is classified as {@link
   *       BehaviorType#ERROR}. If the throws-condition is not satisfied by the input, then ordinary
   *       classification is applied.
   * </ul>
   *
   * See the User documentation for more details.
   */
  @Option("Use specifications from JSON file to classify behaviors for methods/constructors")
  public static List<File> specifications = null;

<<<<<<< HEAD
=======
  /**
   * Use the internal specifications for JDK classes to control how tests are generated and
   * classified.
   *
   * <p>These specifications are applied to the methods of classes that inherit from them. See
   * {@link #specifications} for details on classification using specifications.
   */
  @Option("Use specifications for JDK classes to classify behaviors for methods/constructors")
  public static boolean use_jdk_specifications = false;

>>>>>>> dea41ce0
  /** Allow Randoop to fail if the Java condition text of a specification cannot be compiled. */
  @Option("Terminate Randoop if specification condition is uncompilable")
  public static boolean fail_on_condition_error = false;

  ///////////////////////////////////////////////////////////////////
  /**
   * File containing side-effect-free observer methods. Specifying observers has 2 benefits: it
   * makes regression tests stronger, and it helps Randoop create smaller tests.
   */
  @OptionGroup("Observer methods")
  @Option("File containing observer functions")
  // This file is used to populate RegressionCaptureVisitor.observer_map
  public static File observers = null;

  /**
   * Maximum number of seconds to spend generating tests. Zero means no limit. If nonzero, Randoop
   * is nondeterministic: it may generate different test suites on different runs.
   *
   * <p>The default value is appropriate for generating tests for a single class in the context of a
   * larger program, but is too small to be effective for generating tests for an entire program.
   */
  ///////////////////////////////////////////////////////////////////
  @OptionGroup("Limiting test generation")
  @Option("Maximum number of seconds to spend generating tests")
  public static int timeLimit = 100;

  private static int LIMIT_DEFAULT = 100000000;

  /** Maximum number of attempts to generate a test method candidate. */
  @Option("Maximum number of attempts to generate a candidate test")
  public static int attemptedLimit = LIMIT_DEFAULT;

  /** Maximum number of test method candidates generated internally. */
  @Option("Maximum number of candidate tests generated")
  public static int generatedLimit = LIMIT_DEFAULT;

  /**
   * The maximum number of regression and error-revealing tests to output. If there is no output,
   * this limit has no effect. There is no output when using either <code>
   * --dont-output-tests</code> or <code>--no-error-revealing-tests</code> together with <code>
   * --no-regression-tests</code>.
   *
   * <p>In the current implementation, the number of tests in the output can be substantially
   * smaller than this limit.
   */
  @Option("Maximum number of tests to ouput")
  public static int outputLimit = LIMIT_DEFAULT;

  /**
   * Wraps the three ways of limiting Randoop test generation.
   *
   * <p>The purpose is to shorten parameter lists and make them easier to read.
   */
  public static class Limits {
    /* Maximum time in milliseconds to spend in generation. Must be non-negative. Zero means no limit. */
    public int timeLimitMillis;
    /* Maximum number of attempts to generate a sequence. Must be non-negative. */
    public int attemptedLimit;
    /* Maximum number of sequences to generate. Must be non-negative. */
    public int generatedLimit;
    /* Maximum number of sequences to output. Must be non-negative. */
    public int outputLimit;

    public Limits() {
      this(
          GenInputsAbstract.timeLimit,
          GenInputsAbstract.attemptedLimit,
          GenInputsAbstract.generatedLimit,
          GenInputsAbstract.outputLimit);
    }

    /**
     * @param timeLimit maximum time in seconds to spend in generation. Must be non-negative. Zero
     *     means no limit.
     * @param attemptedLimit the maximum number of attempts to create a sequence. Must be
     *     non-negative.
     * @param generatedLimit the maximum number of sequences to output. Must be non-negative.
     * @param outputLimit the maximum number of sequences to generate. Must be non-negative.
     */
    public Limits(int timeLimit, int attemptedLimit, int generatedLimit, int outputLimit) {
      this.timeLimitMillis = timeLimit * 1000;
      this.attemptedLimit = attemptedLimit;
      this.generatedLimit = generatedLimit;
      this.outputLimit = outputLimit;
    }
  }

  /** Do not generate tests with more than this many statements. */
  @Option("Do not generate tests with more than this many statements")
  public static int maxsize = 100;

  /** Stop generation once an error-revealing test has been generated. */
  @Option("Stop after generating any error-revealing test")
  public static boolean stop_on_error_test = false;

  /**
   * Use null with the given frequency as an argument to method calls.
   *
   * <p>For example, a null ratio of 0.05 directs Randoop to use <code>null</code> as an input 5
   * percent of the time when a non-<code>null</code> value of the appropriate type is available.
   *
   * <p>Unless --forbid_null is true, a <code>null</code> value will still be used if no other value
   * can be passed as an argument even if --null-ratio=0.
   *
   * <p>Randoop never uses <code>null</code> for receiver values.
   */
  ///////////////////////////////////////////////////////////////////
  @OptionGroup("Values used in tests")
  @Option("Use null as an input with the given frequency")
  public static double null_ratio = 0.05;

  /**
   * Do not use <code>null</code> as input to methods or constructors, even when no other argument
   * value can be generated.
   *
   * <p>If true, Randoop will not generate a test when unable to find a non-null value of
   * appropriate type as an input. This could result in certain class members being untested.
   */
  @Option("Never use null as input to methods or constructors")
  public static boolean forbid_null = false;

  /**
   * A file containing literal values to be used as inputs to methods under test, or "CLASSES".
   *
   * <p>Literals in these files are used in addition to all other constants in the pool. For the
   * format of this file, see documentation in class {@link randoop.reflection.LiteralFileReader}.
   * The special value "CLASSES" (with no quotes) means to read literals from all classes under
   * test.
   */
  @Option("A file containing literal values to be used as inputs to methods under test")
  public static List<String> literals_file = new ArrayList<>();

  /**
   * How to use literal values that are specified via the <code>--literals-file</code> command-line
   * option.
   *
   * @see ClassLiteralsMode
   */
  @Option("How to use literal values specified via --literals-file: ALL, PACKAGE, CLASS, or NONE")
  public static ClassLiteralsMode literals_level = ClassLiteralsMode.CLASS;

  /**
   * The possible values of the literals_level command-line argument.
   *
   * @see #literals_level
   */
  public enum ClassLiteralsMode {
    /** do not use literals specified in a literals file */
    NONE,
    /** a literal for a given class is used as input only to methods of that class */
    CLASS,
    /** a literal is used as input to methods of any classes in the same package */
    PACKAGE,
    /** each literal is used as input to any method under test */
    ALL
  }

  // Implementation note: when checking whether a String S exceeds the given
  // maxlength, we test if StringEscapeUtils.escapeJava(S), because this is
  // the length of the string that will atually be printed out as code.
  /**
   * Maximum length of strings in generated tests, including in assertions. Strings longer than 65KB
   * (or about 10,000 characters) may be rejected by the Java compiler, according to the Java
   * Virtual Machine specification.
   */
  @Option("Maximum length of Strings in generated tests")
  public static int string_maxlen = 10000;

  ///////////////////////////////////////////////////////////////////
  /**
   * Try to reuse values from a sequence with the given frequency. If an alias ratio is given, it
   * should be between 0 and 1.
   *
   * <p>A ratio of 0 results in tests where each value created within a test input is typically used
   * at most once as an argument in a method call. A ratio of 1 tries to maximize the number of
   * times values are used as inputs to parameters within a test.
   */
  @OptionGroup("Varying the nature of generated tests")
  @Option("Reuse values with the given frequency")
  public static double alias_ratio = 0;

  /**
   * Favor shorter sequences when assembling new sequences out of old ones.
   *
   * <p>Randoop generates new tests by combining old previously-generated tests. If this option is
   * given, tests with fewer calls are given greater weight during its random selection. This has
   * the overall effect of producing smaller JUnit tests.
   */
  @Option("Favor shorter tests during generation")
  public static boolean small_tests = false;

  /**
   * Clear the component set each time it contains the given number of inputs.
   *
   * <p>Randoop stores previously-generated tests in a "component" set, and uses them to generate
   * new tests. Setting this variable to a small number can sometimes result in a greater variety of
   * tests generated during a single run.
   */
  @Option("Clear the component set when it gets this big")
  public static int clear = 100000000;

  ///////////////////////////////////////////////////////////////////
  /** Maximum number of tests to write to each JUnit file */
  @OptionGroup("Outputting the JUnit tests")
  @Option("Maximum number of tests to write to each JUnit file")
  public static int testsperfile = 500;

  /** Base name (no ".java" suffix) of the JUnit file containing error-revealing tests */
  @Option("Base name of the JUnit file(s) containing error-revealing tests")
  public static String error_test_basename = "ErrorTest";

  /** Base name (no ".java" suffix) of the JUnit file containing regression tests */
  @Option("Base name of the JUnit file(s) containing regression tests")
  public static String regression_test_basename = "RegressionTest";

  /**
   * Name of the package for the generated JUnit files. When the package is the same as the package
   * of a class under test, then package visibility rules are used to determine whether to include
   * the class or class members in a test. Tests can be restricted to public members only by using
   * the option <code>--only-test-public-members</code>.
   */
  @Option("Name of the package for the generated JUnit files")
  public static String junit_package_name = "";

  /**
   * Name of file containing code text to be added to the <a
   * href="http://junit.sourceforge.net/javadoc/org/junit/Before.html"><code>@Before</code>
   * </a>-annotated method of each generated test class. Code is uninterpreted, and, so, is not run
   * during generation. Intended for use when run-time behavior of classes under test requires setup
   * behavior that is not needed for execution by reflection. (The annotation <code>@Before</code>
   * is JUnit 4, and <code>@BeforeEach</code> is JUnit 5.)
   */
  @Option("Filename for code to include in Before-annotated method of test classes")
  public static String junit_before_each = null;

  /**
   * Name of file containing code text to be added to the <a
   * href="http://junit.sourceforge.net/javadoc/org/junit/After.html"><code>@After</code>
   * </a>-annotated method of each generated test class. Intended for use when run-time behavior of
   * classes under test requires tear-down behavior that is not needed for execution by reflection.
   * Code is uninterpreted, and, so, is not run during generation. (The annotation <code>@After
   * </code> is JUnit 4, and <code>@AfterEach</code> is JUnit 5.)
   */
  @Option("Filename for code to include in After-annotated method of test classes")
  public static String junit_after_each = null;

  /**
   * Name of file containing code text to be added to the <a
   * href="http://junit.sourceforge.net/javadoc/org/junit/BeforeClass.html"><code>@BeforeClass
   * </code></a>-annotated method of each generated test class. Intended for use when run-time
   * behavior of classes under test requires setup behavior that is not needed for execution by
   * reflection. Code is uninterpreted, and, so, is not run during generation. (The annotation
   * <code>@BeforeClass</code> is JUnit 4, and <code>@BeforeAll</code> is JUnit 5.)
   */
  @Option("Filename for code to include in BeforeClass-annotated method of test classes")
  public static String junit_before_all = null;

  /**
   * Name of file containing code text to be added to the <a
   * href="http://junit.sourceforge.net/javadoc/org/junit/AfterClass.html"><code>@AfterClass</code>
   * </a>-annotated method of each generated test class. Intended for use when run-time behavior of
   * classes under test requires tear-down behavior that is not needed for execution by reflection.
   * Code is uninterpreted, and, so, is not run during generation. (The annotation <code>@AfterClass
   * </code> is JUnit 4, and <code>@AfterAll</code> is JUnit 5.)
   */
  @Option("Filename for code to include in AfterClass-annotated method of test classes")
  public static String junit_after_all = null;

  /** Name of the directory to which JUnit files should be written */
  @Option("Name of the directory to which JUnit files should be written")
  public static String junit_output_dir = null;

  /**
   * Run test generation without output. May be desirable when running with a visitor.
   *
   * <p>NOTE: Because there is no output, the value of <code>--outputLimit</code> will never be met,
   * so be sure to set <code>--generatedLimit</code> or <code>--timeLimit</code> to a reasonable
   * value when using this option.
   */
  @Option("Run Randoop but do not output JUnit tests")
  public static boolean dont_output_tests = false;

  /**
   * Whether to use JUnit's standard reflective mechanisms for invoking tests. JUnit's reflective
   * invocations can interfere with code instrumentation, such as by the DynComp tool. If that is a
   * problem, then set this to false and Randoop will output tests that use direct method calls
   * instead of reflection. The tests will include a <code>main</code> method and will execute
   * methods and assertions, but won't be JUnit suites.
   */
  @Option("If true, use JUnit's reflective invocation; if false, use direct method calls")
  public static boolean junit_reflection_allowed = true;

  ///////////////////////////////////////////////////////////////////
  @OptionGroup("Runtime environment")
  // We do this rather than using java -D so that we can easily pass these
  // to other JVMs
  @Option("-D Specify system properties to be set (similar to java -Dx=y)")
  public static List<String> system_props = new ArrayList<>();

  @Option("Capture all output to stdout and stderr")
  public static boolean capture_output = false;

  /**
   * The random seed to use in the generation process. If you want to produce multiple different
   * test suites, run Randoop multiple times with a different random seed.
   */
  ///////////////////////////////////////////////////////////////////
  @OptionGroup("Controlling randomness")
  @Option("The random seed to use in the generation process")
  public static int randomseed = (int) Randomness.SEED;

  /**
   * If true, Randoop is deterministic: running Randoop twice with the same arguments (including
   * {@code --randomseed}) will produce the same test suite, so long as the program under test is
   * deterministic. If false, Randoop may or may not produce the same test suite. To produce
   * multiple different test suites, use the {@code --randomseed} command-line option.
   */
  @Option("If true, Randoop is deterministic")
  public static boolean deterministic = false;

  ///////////////////////////////////////////////////////////////////
  @OptionGroup("Logging, notifications, and troubleshooting Randoop")
  @Option("Run noisily: display information such as progress updates.")
  public static boolean progressdisplay = true;

  @Option("Display progress message every <int> milliseconds. -1 means no display.")
  public static long progressintervalmillis = 60000;

  @Option("Display progress message every <int> attempts to create a test; -1 means none")
  public static long progressintervalsteps = 1000;

  @Option("Perform expensive internal checks (for Randoop debugging)")
  public static boolean debug_checks = false;

  /** A file to which to log lots of information. If not specified, no logging is done. */
  @Option("<filename> Name of a file to which to log lots of information")
  public static FileWriter log = null;

  @Option("Name of file to write sequence classification information")
  public static String transition_dir = null;

  /**
   * A destination to which to log selections; helps find sources of non-determinism. Either the
   * name of a file or a hyphen ("-") indicating that standard output should be used. If not
   * specified, no logging is done.
   */
  @Option("Log destination for logging each random selection. Should be a file or stdout \"-\".")
  public static String selection_log = null;

  /** A file to which to log the operation usage history. */
  @Option("Log destination for operation usage counts. Should be a file or stdout \"-\".")
  public static String operation_history_log = null;

  /**
   * Create sequences but never execute them. Used to test performance of Randoop's sequence
   * generation code.
   */
  @Unpublicized
  @Option("Create sequences but never execute them")
  public static boolean dontexecute = false;

  ///////////////////////////////////////////////////////////////////
  /** Install the given runtime visitor. See class randoop.ExecutionVisitor. */
  @OptionGroup(value = "Advanced extension points")
  @Option("Install the given runtime visitor")
  public static List<String> visitor = new ArrayList<>();

  ///////////////////////////////////////////////////////////////////
  // This is only here to keep the ICSE07ContainersTest working
  // TODO Need to decide to keep the heuristic that uses this in
  /////////////////////////////////////////////////////////////////// ForwardGenerator
  @OptionGroup(value = "Pacheco thesis", unpublicized = true)
  @Unpublicized
  @Option("Use heuristic that may randomly repeat a method call several times")
  public static boolean repeat_heuristic = false;

  /** Check that the options given satisfy any specified constraints, and fail if they do not. */
  public void checkOptionsValid() {

    if (alias_ratio < 0 || alias_ratio > 1) {
      throw new RuntimeException("--alias-ratio must be between 0 and 1, inclusive.");
    }

    if (null_ratio < 0 || null_ratio > 1) {
      throw new RuntimeException("--null-ratio must be between 0 and 1, inclusive.");
    }

    if (maxsize <= 0) {
      throw new RuntimeException(
          "Maximum sequence size --maxsize must be greater than zero but was " + maxsize);
    }

    if (!literals_file.isEmpty() && literals_level == ClassLiteralsMode.NONE) {
      throw new RuntimeException(
          "Invalid parameter combination: specified a class literal file but --use-class-literals=NONE");
    }

    if (deterministic && ReflectionExecutor.usethreads) {
      throw new RuntimeException(
          "Invalid parameter combination: --deterministic with --usethreads");
    }

    if (deterministic && timeLimit != 0) {
      throw new RuntimeException(
          "Invalid parameter combination: --deterministic without --timeLimit=0");
    }

    if (timeLimit == 0
        && attemptedLimit >= LIMIT_DEFAULT
        && generatedLimit >= LIMIT_DEFAULT
        && outputLimit >= LIMIT_DEFAULT) {
      throw new RuntimeException(
          String.format(
              "Unlikely parameter combination: --timeLimit=%s --attemptedLimit=%s --generatedLimit=%s --outputLimit=%s",
              timeLimit, attemptedLimit, generatedLimit, outputLimit));
    }

    if (classlist == null && methodlist == null && testclass.isEmpty()) {
      throw new RuntimeException(
          "You must specify some classes or methods to test."
              + Globals.lineSep
              + "Use the --classlist, --testclass, or --methodlist options.");
    }
  }

  public static Set<String> getClassnamesFromArgs() throws RandoopInputException {
    Set<String> classnames = getStringSetFromFile(classlist, "tested classes");
    classnames.addAll(testclass);
    return classnames;
  }

  public static Set<String> getStringSetFromFile(File listFile, String fileDescription)
      throws RandoopInputException {
    return getStringSetFromFile(listFile, fileDescription, "^#.*", null);
  }

  @SuppressWarnings("SameParameterValue")
  public static Set<String> getStringSetFromFile(
      File listFile, String fileDescription, String commentRegex, String includeRegex)
      throws RandoopInputException {
    Set<String> elementSet = new LinkedHashSet<>();
    if (listFile != null) {
      try (EntryReader er = new EntryReader(listFile, commentRegex, includeRegex)) {
        for (String line : er) {
          String trimmed = line.trim();
          if (!trimmed.isEmpty()) {
            elementSet.add(trimmed);
          }
        }
      } catch (IOException e) {
        String message =
            String.format(
                "Error while reading %s file %s: %s%n", listFile, fileDescription, e.getMessage());
        throw new RandoopInputException(message, e);
      }
    }
    return elementSet;
  }
}<|MERGE_RESOLUTION|>--- conflicted
+++ resolved
@@ -311,8 +311,6 @@
   @Option("Use specifications from JSON file to classify behaviors for methods/constructors")
   public static List<File> specifications = null;
 
-<<<<<<< HEAD
-=======
   /**
    * Use the internal specifications for JDK classes to control how tests are generated and
    * classified.
@@ -323,7 +321,6 @@
   @Option("Use specifications for JDK classes to classify behaviors for methods/constructors")
   public static boolean use_jdk_specifications = false;
 
->>>>>>> dea41ce0
   /** Allow Randoop to fail if the Java condition text of a specification cannot be compiled. */
   @Option("Terminate Randoop if specification condition is uncompilable")
   public static boolean fail_on_condition_error = false;
