package randoop.types;

import java.util.ArrayList;
import java.util.Collection;
import java.util.HashSet;
import java.util.List;

/**
 * Represents a class or interface type as defined in JLS Section 4.3.
 *
 * <p>This abstract class corresponds to the grammar in the JLS:
 *
 * <pre>
 *   ClassOrInterfaceType:
 *     ClassType
 *     InterfaceType
 * </pre>
 *
 * Since InterfaceType is syntactically the same as ClassType, the subclasses of this type
 * distinguish between types with parameters ({@link ParameterizedType}), and types without ({@link
 * NonParameterizedType}).
 */
public abstract class ClassOrInterfaceType extends ReferenceType {

  /** The enclosing type: non-null if this is a member class. */
  private ClassOrInterfaceType enclosingType = null;

  /**
   * Translates a {@code Class} object that represents a class or interface into a {@code
   * ClassOrInterfaceType} object. If the object has parameters, then delegates to {@link
   * ParameterizedType#forClass(Class)}. Otherwise, creates a {@link NonParameterizedType} object
   * from the given object.
   *
   * @param classType the class type to translate
   * @return the {@code ClassOrInterfaceType} object created from the given class type
   */
  public static ClassOrInterfaceType forClass(Class<?> classType) {
    if (classType.isArray() || classType.isPrimitive()) {
      throw new IllegalArgumentException("type must be a class or interface, got " + classType);
    }

    ClassOrInterfaceType type;
    if (classType.getTypeParameters().length > 0) {
      type = ParameterizedType.forClass(classType);
    } else {
      type = new NonParameterizedType(classType);
    }
    if (classType.isMemberClass()) {
      type.setEnclosingType(ClassOrInterfaceType.forClass(classType.getEnclosingClass()));
    }
    return type;
  }

  /**
<<<<<<< HEAD
   * Creates a {@link ClassOrInterfaceType} object for a given {@code java.lang.reflect.Type}
   * reference when there is no generic declaration.
   * This occurs when supertypes are found for a type.
   *
   * @param type  the type reference
   * @return the {@link ClassOrInterfaceType} for the given {@code type}
   */
  public static ClassOrInterfaceType forType(java.lang.reflect.Type type) {
    if (type instanceof java.lang.reflect.ParameterizedType) {
      java.lang.reflect.ParameterizedType t = (java.lang.reflect.ParameterizedType) type;
      if (((Class<?>) t.getRawType()).getTypeParameters().length > 0) {
        return ParameterizedType.forType(t);
      }
    }
    return forType(ParameterTable.emptyTable(), type);
  }

  /**
   * Creates a {@code ClassOrInterfaceType} object for a given
   * {@code java.lang.reflect.Type} reference.
   * If type is a {@code java.lang.reflect.ParameterizedType}, then calls
   * {@link ParameterizedType#forType(ParameterTable,java.lang.reflect.Type)}.
   * Otherwise, if type is a {@code Class} object, calls {@link #forClass(Class)}.
=======
   * Creates a {@code ClassOrInterfaceType} object for a given {@code java.lang.reflect.Type}
   * reference. If type is a {@code java.lang.reflect.ParameterizedType}, then calls {@link
   * ParameterizedType#forType(java.lang.reflect.Type)}. Otherwise, if type is a {@code Class}
   * object, calls {@link #forClass(Class)}.
>>>>>>> 1c808bc6
   *
   * @param type the type reference
   * @return the {@code ClassOrInterfaceType} object for the given type
   */
  public static ClassOrInterfaceType forType(
      ParameterTable parameterTable, java.lang.reflect.Type type) {

    if (type instanceof java.lang.reflect.ParameterizedType) {
      java.lang.reflect.ParameterizedType t = (java.lang.reflect.ParameterizedType) type;
      // non-generic member classes of a generic class show up as ParameterizedType
      // treat these as Class<?>
      Class<?> rawType = (Class<?>) t.getRawType();
      if (rawType.getTypeParameters().length == 0) {
        return ClassOrInterfaceType.forClass(rawType);
      }
      return ParameterizedType.forType(parameterTable, t);
    }

    if (type instanceof Class<?>) {
      Class<?> classType = (Class<?>) type;
      // if the type is generic, forcing the type to be a parameterized type can result in errors
      // because type parameters will be from the class declaration rather than the context of
      // the type in the code.  In this case, it is possible to have two distinct
      // java.lang.reflect.TypeVariables that represent the same type parameter.
      //
      return new NonParameterizedType(classType);
    }

    throw new IllegalArgumentException("Unable to create class type from type " + type);
  }

  @Override
  public boolean equals(Object obj) {
    if (!(obj instanceof ClassOrInterfaceType)) {
      return false;
    }
    ClassOrInterfaceType otherType = (ClassOrInterfaceType) obj;
    return !(this.isMemberClass() && otherType.isMemberClass())
        || this.enclosingType.equals(otherType.enclosingType);
  }

  /**
   * {@inheritDoc}
   *
   * <p>This abstract method allows substitutions to be applied to {@link ClassOrInterfaceType}
   * objects without casting.
   */
  @Override
  public abstract ClassOrInterfaceType apply(Substitution<ReferenceType> substitution);

  /**
   * Applies the substitution to the enclosing type of this type and adds the result as the
   * enclosing class of the given type.
   *
   * @param substitution the substitution to apply to the enclosing type
   * @param type the type to which resulting enclosing type is to be added
   * @return the type with enclosing type added if needed
   */
  final ClassOrInterfaceType apply(
      Substitution<ReferenceType> substitution, ClassOrInterfaceType type) {
    if (this.isMemberClass() && !this.isStatic()) {
      type.setEnclosingType(enclosingType.apply(substitution));
    }
    return type;
  }

  @Override
  public abstract ClassOrInterfaceType applyCaptureConversion();

  /**
   * Applies capture conversion to the enclosing type of this type and adds the result as the
   * enclosing class of the given type.
   *
   * @param type this type with capture conversion applied
   * @return the type with converted enclosing type
   */
  final ClassOrInterfaceType applyCaptureConversion(ClassOrInterfaceType type) {
    if (this.isMemberClass() && !this.isStatic()) {
      type.setEnclosingType(enclosingType.applyCaptureConversion());
    }
    return type;
  }

  /**
   * Returns the name of this class type. Does not include package, enclosing classes, or type
   * arguments.
   *
   * @return the name of this class
   */
  public String getSimpleName() {
    return getRuntimeClass().getSimpleName();
  }

  @Override
  public String getCanonicalName() {
    return getRuntimeClass().getCanonicalName();
  }

  @Override
  public String getName() {
    if (this.isMemberClass()) {
      if (this.isStatic()) {
        return enclosingType.getCanonicalName() + "." + this.getSimpleName();
      }
      return enclosingType.getName() + "." + this.getSimpleName();
    }
    return this.getCanonicalName();
  }

  @Override
  public String getUnqualifiedName() {
    String prefix = "";
    if (this.isMemberClass()) {
      prefix = enclosingType.getUnqualifiedName() + ".";
    }
    return prefix + this.getSimpleName();
  }

  /**
   * Returns the interface types directly implemented or extended by this class or interface type.
   * Preserves the order in the reflection method {@link Class#getGenericInterfaces()}. If no
   * interfaces are implemented/extended, then returns the empty list.
   *
   * @return the list of interfaces implemented or extended by this type
   */
  public abstract List<ClassOrInterfaceType> getInterfaces();

  /**
   * Returns the package of the runtime class of this type.
   *
   * @return the package of the runtime class of this type, or null if there is none
   */
  public Package getPackage() {
    Class<?> c = getRuntimeClass();
    if (c == null) {
      throw new IllegalArgumentException("Class " + this.toString() + " has no runtime class");
    }
    return c.getPackage();
  }

  /**
   * Returns the non-parameterized form of this class type.
   *
   * @return the non-parameterized form of this class type
   */
  public abstract NonParameterizedType getRawtype();

  /**
   * Finds the parameterized type that is a supertype of this class that also matches the given
   * generic class. For example, if {@code class C<T> implements Comparator<T>} and {@code class A
   * extends C<String>}, then when applied to {@code A}, this method would return {@code C<String>}
   * when given {@code C<T>}, and {@code Comparator<String>} when given {@code Comparator<E>}.
   * Returns null if there is no such type.
   *
   * <p>Performs a depth-first search of the supertype relation for this type. If the goal type is
   * an interface, then searches the interfaces of this type first.
   *
   * @param goalType the generic class type
   * @return the instantiated type matching the goal type, or null
   */
  public InstantiatedType getMatchingSupertype(GenericClassType goalType) {
    if (goalType.isInterface()) {
      List<ClassOrInterfaceType> interfaces = this.getInterfaces();
      for (ClassOrInterfaceType interfaceType : interfaces) {
        if (goalType.getRuntimeClass().isAssignableFrom(interfaceType.getRuntimeClass())) {
          if (interfaceType.isParameterized()) {
            InstantiatedType type = (InstantiatedType) interfaceType;
            if (type.isInstantiationOf(goalType)) {
              return (InstantiatedType) interfaceType;
            }
            InstantiatedType result = type.getMatchingSupertype(goalType);
            if (result != null) {
              return result;
            }
          } else {
            return interfaceType.getMatchingSupertype(goalType);
          }
        }
      }
    }

    ClassOrInterfaceType superclass = this.getSuperclass();
    if (superclass != null
        && !superclass.isObject()
        && goalType.getRuntimeClass().isAssignableFrom(superclass.getRuntimeClass())) {

      if (superclass.isInstantiationOf(goalType)) {
        return (InstantiatedType) superclass;
      }

      return superclass.getMatchingSupertype(goalType);
    }

    return null;
  }

  /**
   * Computes a substitution that can be applied to the type variables of the generic goal type to
   * instantiate operations of this type, possibly inherited from from the goal type. The
   * substitution will unify this type or a supertype of this type with the given goal type.
   *
   * <p>If there is no unifying substitution, returns {@code null}.
   *
   * @param goalType the generic type for which a substitution is needed
   * @return a substitution unifying this type or a supertype of this type with the goal type
   */
  public Substitution<ReferenceType> getInstantiatingSubstitution(ClassOrInterfaceType goalType) {
    assert goalType.isGeneric() : "goal type must be generic";

    Substitution<ReferenceType> substitution = new Substitution<>();
    if (this.isMemberClass() && !this.isStatic()) {
      substitution = enclosingType.getInstantiatingSubstitution(goalType);
      if (substitution == null) {
        return null;
      }
    }

    if (goalType instanceof GenericClassType) {
      InstantiatedType supertype = this.getMatchingSupertype((GenericClassType) goalType);
      if (supertype != null) {
        Substitution<ReferenceType> supertypeSubstitution = supertype.getTypeSubstitution();
        if (supertypeSubstitution == null) {
          return null;
        }
        substitution = substitution.extend(supertypeSubstitution);
      }
    }
    return substitution;
  }

  /**
   * Return the type for the superclass for this class.
   *
   * @return superclass of this type, or the {@code Object} type if this type has no superclass
   */
  public ClassOrInterfaceType getSuperclass() {
    // Default implementation, overridden in subclasses
    return JavaTypes.OBJECT_TYPE;
  }

  public Collection<ClassOrInterfaceType> getSuperTypes() {
    Collection<ClassOrInterfaceType> supertypes = new HashSet<>();
    if (this.isObject()) {
      return supertypes;
    }
    ClassOrInterfaceType superclass = this.getSuperclass();
    if (superclass != null) {
      supertypes.add(superclass);
      supertypes.addAll(superclass.getSuperTypes());
    }
    List<ClassOrInterfaceType> interfaces = this.getInterfaces();
    for (ClassOrInterfaceType interfaceType : interfaces) {
      if (interfaceType != null) {
        supertypes.add(interfaceType);
        supertypes.addAll(interfaceType.getSuperTypes());
      }
    }
    return supertypes;
  }

  /**
   * Indicate whether this class is abstract.
   *
   * @return true if this class is abstract, false otherwise
   */
  public abstract boolean isAbstract();

  @Override
  public boolean isGeneric() {
    return this.isMemberClass() && !this.isStatic() && enclosingType.isGeneric();
  }

  /**
   * {@inheritDoc}
   *
   * <p>For a {@link ClassOrInterfaceType} that is a member class, if {@code otherType} is also a
   * member class, then the enclosing type of this type must instantiate the enclosing type of
   * {@code otherType}.
   */
  @Override
  public boolean isInstantiationOf(ReferenceType otherType) {
    if (super.isInstantiationOf(otherType)) {
      return true;
    }
    if (this.isMemberClass() && (otherType instanceof ClassOrInterfaceType)) {
      ClassOrInterfaceType otherClassType = (ClassOrInterfaceType) otherType;
      return otherClassType.isMemberClass()
          && this.enclosingType.isInstantiationOf(otherClassType.enclosingType);
    }
    return false;
  }

  /**
   * Indicate whether this class is a member of another class. (see <a
   * href="https://docs.oracle.com/javase/specs/jls/se8/html/jls-8.html#jls-8.5">JLS section
   * 8.5</a>)
   *
   * @return true if this class is a member class, false otherwise
   */
  public final boolean isMemberClass() {
    return enclosingType != null;
  }

  @Override
  public boolean isParameterized() {
    return this.isMemberClass() && !this.isStatic() && enclosingType.isParameterized();
  }

  /**
   * Indicates whether this class is static.
   *
   * @return true if this class is static, false otherwise
   */
  public abstract boolean isStatic();

  /**
   * Test whether this type is a subtype of the given type according to transitive closure of
   * definition of the <i>direct supertype</i> relation in <a
   * href="https://docs.oracle.com/javase/specs/jls/se8/html/jls-4.html#jls-4.10.2">section 4.10.2
   * of JLS for JavaSE 8</a>.
   *
   * @see #isAssignableFrom(Type)
   * @see ParameterizedType#isSubtypeOf(Type)
   * @param otherType the possible supertype
   * @return true if this type is a subtype of the given type, false otherwise
   */
  @Override
  public boolean isSubtypeOf(Type otherType) {
    if (super.isSubtypeOf(otherType)) {
      return true;
    }

    if (!otherType.isReferenceType()) {
      return false;
    }

    // if otherType is an interface, first check interfaces
    if (otherType.isInterface()) {
      List<ClassOrInterfaceType> interfaces = this.getInterfaces();
      for (ClassOrInterfaceType type : interfaces) {

        if (type.equals(otherType)) {
          return true;
        }
        if (type.isSubtypeOf(otherType)) {
          return true;
        }
      }
    }
    // otherwise, if otherType is an interface, may be interface of a superclass

    // Stop if this type is an interface, because does not have superclass
    if (this.isInterface()) {
      return false;
    }

    ClassOrInterfaceType superClassType = this.getSuperclass();

    // If superclass is Object, then search has failed. So, stop.
    // Otherwise, check whether superclass is a subtype
    return !superClassType.isObject() && superClassType.isSubtypeOf(otherType);
  }

  /**
   * Indicate whether this type has a wildcard either as or in a type argument.
   *
   * @return true if this type has a wildcard, and false otherwise
   */
  public boolean hasWildcard() {
    return false;
  }

  /**
   * Sets the enclosing type for this class type.
   *
   * @param enclosingType the type for the class enclosing the declaration of this type
   */
  private void setEnclosingType(ClassOrInterfaceType enclosingType) {
    this.enclosingType = enclosingType;
  }

  /**
   * Returns the type arguments for this type.
   *
   * @return the list of type arguments
   */
  public List<TypeArgument> getTypeArguments() {
    return new ArrayList<>();
  }

  @Override
  public List<TypeVariable> getTypeParameters() {
    if (this.isMemberClass() && !this.isStatic()) {
      return enclosingType.getTypeParameters();
    }
    return new ArrayList<>();
  }

  public boolean isClassType() {
    return true;
  }

  public ParameterTable getParameterTable() {
    return ParameterTable.emptyTable();
  }
}<|MERGE_RESOLUTION|>--- conflicted
+++ resolved
@@ -52,7 +52,6 @@
   }
 
   /**
-<<<<<<< HEAD
    * Creates a {@link ClassOrInterfaceType} object for a given {@code java.lang.reflect.Type}
    * reference when there is no generic declaration.
    * This occurs when supertypes are found for a type.
@@ -76,12 +75,6 @@
    * If type is a {@code java.lang.reflect.ParameterizedType}, then calls
    * {@link ParameterizedType#forType(ParameterTable,java.lang.reflect.Type)}.
    * Otherwise, if type is a {@code Class} object, calls {@link #forClass(Class)}.
-=======
-   * Creates a {@code ClassOrInterfaceType} object for a given {@code java.lang.reflect.Type}
-   * reference. If type is a {@code java.lang.reflect.ParameterizedType}, then calls {@link
-   * ParameterizedType#forType(java.lang.reflect.Type)}. Otherwise, if type is a {@code Class}
-   * object, calls {@link #forClass(Class)}.
->>>>>>> 1c808bc6
    *
    * @param type the type reference
    * @return the {@code ClassOrInterfaceType} object for the given type
