package randoop.types;

import java.util.ArrayList;
import java.util.LinkedHashSet;
import java.util.List;
import java.util.Objects;
import java.util.Set;

/**
<<<<<<< HEAD
 * Represents a parameterized type as a generic class instantiated with
 * type arguments.
 * <p>
 * Note that {@link java.lang.reflect.ParameterizedType} is an interface that
 * can represent either a parameterized type in the sense meant here, or a
 * generic class.
 * Conversion to this type from this and other {@link java.lang.reflect.Type}
 * interfaces is handled by
 * {@link Type#forType(ParameterTable,java.lang.reflect.Type)}.
=======
 * Represents a parameterized type as a generic class instantiated with type arguments.
 *
 * <p>Note that {@link java.lang.reflect.ParameterizedType} is an interface that can represent
 * either a parameterized type in the sense meant here, or a generic class. Conversion to this type
 * from this and other {@link java.lang.reflect.Type} interfaces is handled by {@link
 * Type#forType(java.lang.reflect.Type)}.
>>>>>>> 1c808bc6
 */
public class InstantiatedType extends ParameterizedType {

  private final List<TypeArgument> argumentList;

  /** The generic class for this type */
  private final GenericClassType instantiatedType;

  /**
   * Create a parameterized type from the generic class type.
   *
   * @param instantiatedType the generic class type
   * @param argumentList the list of argument types
   * @throws IllegalArgumentException if either argument is null
   */
  InstantiatedType(GenericClassType instantiatedType, List<TypeArgument> argumentList) {
    if (instantiatedType == null) {
      throw new IllegalArgumentException("instantiated type must be non-null");
    }

    this.instantiatedType = instantiatedType;
    this.argumentList = argumentList;
  }

  /**
   * {@inheritDoc}
   *
   * <p>Test if the given object is equal to this parameterized type. Two parameterized types are
   * equal if they have the same raw type and the same type arguments.
   */
  @Override
  public boolean equals(Object obj) {
    if (!(obj instanceof InstantiatedType)) {
      return false;
    }
    InstantiatedType t = (InstantiatedType) obj;
    return instantiatedType.equals(t.instantiatedType) && argumentList.equals(t.argumentList);
  }

  @Override
  public int hashCode() {
    return Objects.hash(instantiatedType, argumentList);
  }

  @Override
  public String toString() {
    return this.getName();
  }

  @Override
  public InstantiatedType apply(Substitution<ReferenceType> substitution) {
    List<TypeArgument> argumentList = new ArrayList<>();
    for (TypeArgument argument : this.argumentList) {
      argumentList.add(argument.apply(substitution));
    }
    return (InstantiatedType)
        apply(substitution, new InstantiatedType(instantiatedType, argumentList));
  }

  /**
   * Constructs a capture conversion for this type. If this type has wildcard type arguments, then
   * introduces {@link CaptureTypeVariable} for each wildcard as described in the JLS, section
   * 5.1.10, <a
   * href="https://docs.oracle.com/javase/specs/jls/se8/html/jls-5.html#jls-5.1.10">Capture
   * Conversion</a>.
   *
   * <p>Based on algorithm in Mads Torgerson <i>et al.</i> "<a
   * href="http://www.jot.fm/issues/issue_2004_12/article5.pdf">Adding Wildcards to the Java
   * Programming Language</a>", Journal of Object Technology, 3 (December 2004) 11, 97-116. Special
   * Issue: OOPS track at SAC 2004.
   *
   * <p>If this type has no wildcards, then returns this type.
   *
   * @return the capture conversion type for this type
   */
  public InstantiatedType applyCaptureConversion() {

    if (!this.hasWildcard()) {
      return this;
    }

    List<ReferenceType> convertedTypeList = new ArrayList<>();
    for (TypeArgument argument : argumentList) {
      if (argument.isWildcard()) {
        WildcardArgument convertedArgument = ((WildcardArgument) argument).applyCaptureConversion();
        convertedTypeList.add(new CaptureTypeVariable(convertedArgument));
      } else {
        ReferenceType convertedArgument =
            ((ReferenceArgument) argument).getReferenceType().applyCaptureConversion();
        convertedTypeList.add(convertedArgument);
      }
    }

    Substitution<ReferenceType> substitution =
        Substitution.forArgs(instantiatedType.getTypeParameters(), convertedTypeList);
    for (int i = 0; i < convertedTypeList.size(); i++) {
      if (convertedTypeList.get(i).isCaptureVariable()) {
        CaptureTypeVariable captureVariable = (CaptureTypeVariable) convertedTypeList.get(i);
        captureVariable.convert(instantiatedType.getTypeParameters().get(i), substitution);
      }
    }

    List<TypeArgument> convertedArgumentList = new ArrayList<>();
    for (ReferenceType type : convertedTypeList) {
      convertedArgumentList.add(TypeArgument.forType(type));
    }

    return (InstantiatedType)
        applyCaptureConversion(new InstantiatedType(instantiatedType, convertedArgumentList));
  }

  /**
   * Constructs the list of interface supertypes for this parameterized type.
   *
   * <p>See the implementation note for {@link #getSuperclass()}.
   *
   * @return list of interface supertypes for this parameterized type
   */
  @Override
  public List<ClassOrInterfaceType> getInterfaces() {
    List<ClassOrInterfaceType> interfaces = new ArrayList<>();
    Substitution<ReferenceType> substitution =
        Substitution.forArgs(instantiatedType.getTypeParameters(), getReferenceArguments());
    for (ClassOrInterfaceType type : instantiatedType.getInterfaces(substitution)) {
      interfaces.add(type);
    }

    return interfaces;
  }

  @Override
  public GenericClassType getGenericClassType() {
    return instantiatedType.getGenericClassType();
  }

  /**
   * {@inheritDoc}
   *
   * <p>An instantiated type may have a wildcard, and so must perform capture conversion before
   * doing supertype search.
   */
  @Override
  public InstantiatedType getMatchingSupertype(GenericClassType goalType) {
    /*
    if (this.hasWildcard()) {
      return this.applyCaptureConversion().getMatchingSupertype(goalType);
    }
    */
    if (this.isInstantiationOf(goalType)) {
      return this;
    }
    return super.getMatchingSupertype(goalType);
  }

  /**
   * Returns the list of reference type arguments of this type if there are no wildcards.
   *
   * @return the list of reference types that are arguments to this type
   */
  List<ReferenceType> getReferenceArguments() {
    List<ReferenceType> referenceArgList = new ArrayList<>();
    for (TypeArgument argument : argumentList) {
      if (!argument.isWildcard()) {
        referenceArgList.add(((ReferenceArgument) argument).getReferenceType());
      } else {
        referenceArgList.add(((WildcardArgument) argument).getWildcardType());
      }
    }
    return referenceArgList;
  }

  @Override
  public Class<?> getRuntimeClass() {
    return instantiatedType.getRuntimeClass();
  }

  /**
   * Constructs the superclass type for this parameterized type.
   *
   * <p>Implementation note: we can think of an {@link InstantiatedType} {@code A<T1,...,Tk>} as
   * being represented as a generic class {@code A<F1,...,Fk>} with a substitution <code>
   * [ Fi := Ti]</code> for all of the type parameters <code>Fi
   * </code>. So, when we compute a superclass, we first find the supertype of the generic class
   * {@code B<F1,...,Fk>}, and then apply the substitution <code>[ Fi := Ti]</code> using the method
   * {@link GenericClassType#getSuperclass(Substitution)}.
   *
   * @return the superclass type for this parameterized type
   */
  @Override
  public ClassOrInterfaceType getSuperclass() {
    Substitution<ReferenceType> substitution =
        Substitution.forArgs(instantiatedType.getTypeParameters(), getReferenceArguments());
    return this.instantiatedType.getSuperclass(substitution);
  }

  /**
   * Returns the type arguments for this type.
   *
   * @return the list of type arguments
   */
  public List<TypeArgument> getTypeArguments() {
    return argumentList;
  }

  @Override
  public List<TypeVariable> getTypeParameters() {
    Set<TypeVariable> paramSet = new LinkedHashSet<>(super.getTypeParameters());
    for (TypeArgument argument : argumentList) {
      List<TypeVariable> params = argument.getTypeParameters();
      paramSet.addAll(params);
    }
    return new ArrayList<>(paramSet);
  }

  /**
   * Creates the type substitution of the type arguments of this type for the type variables of the
   * instantiated class, if the type arguments are reference types. If any type argument is a
   * wildcard, then null is returned.
   *
   * @return the type substitution of the type arguments of this class for the type variables of the
   *     instantiated type
   */
  public Substitution<ReferenceType> getTypeSubstitution() {
    List<ReferenceType> arguments = new ArrayList<>();
    for (TypeArgument arg : this.getTypeArguments()) {
      if (!arg.isWildcard()) {
        arguments.add(((ReferenceArgument) arg).getReferenceType());
      }
    }
    Substitution<ReferenceType> substitution = null;
    if (arguments.size() == this.getTypeArguments().size()) {
      substitution = Substitution.forArgs(instantiatedType.getTypeParameters(), arguments);
    }
    return substitution;
  }

  @Override
  public boolean hasWildcard() {
    for (TypeArgument argument : argumentList) {
      if (argument.hasWildcard()) {
        return true;
      }
    }
    return false;
  }

  @Override
  public boolean isAbstract() {
    return instantiatedType.isAbstract();
  }

  @Override
  public boolean isAssignableFrom(Type otherType) {
    if (super.isAssignableFrom(otherType)) {
      return true;
    }

    // unchecked conversion
    return otherType.isRawtype() && otherType.hasRuntimeClass(this.getRuntimeClass());
  }

  @Override
  public boolean isGeneric() {
    if (super.isGeneric()) { //enclosing type is generic
      return true;
    }
    for (TypeArgument argument : argumentList) {
      if (argument.isGeneric()) {
        return true;
      }
    }
    return false;
  }

  /**
   * Checks whether this type is an instantiation of the given instantiated type. This is only
   * possible if this type is {@code A<T1,...,Tk>} where all <code>Ti</code> are instantiated by
   * ground types (e.g., does not have type variables), the other type is {@code A<S1,...,Sk>}, and
   * each <code>Ti</code> matches <code>Si</code> for <code>i = 1,...,k
   * </code> as follows:
   *
   * <ol>
   *   <li>If <code>Si</code> is the variable <code>X</code> with lower bound <code>L
   *       </code> and upper bound <code>U</code>, then <code>Ti</code> is a supertype of <code>L
   *       </code> and a subtype of <code>U</code>
   *   <li><code>Si</code> is identical to <code>Ti</code>
   * </ol>
   *
   * @see ReferenceType#isInstantiationOf(ReferenceType)
   * @param otherType the other {@link InstantiatedType}
   * @return true if this type is an instantiation of the other type, false otherwise
   */
  @Override
  public boolean isInstantiationOf(ReferenceType otherType) {
    if (super.isInstantiationOf(otherType) && !(otherType instanceof InstantiatedType)) {
      return true;
    }
    if (otherType instanceof InstantiatedType) {
      InstantiatedType otherInstType = (InstantiatedType) otherType;
      if (this.instantiatedType.equals(otherInstType.instantiatedType)) {
        for (int i = 0; i < this.argumentList.size(); i++) {
          if (!this.argumentList.get(i).isInstantiationOf(otherInstType.argumentList.get(i))) {
            return false;
          }
        }
        return true;
      }
      return false; // instantiated generic class types are not same
    }
    return (otherType instanceof GenericClassType)
        && this.instantiatedType.isInstantiationOf(otherType);
  }

  @Override
  public Substitution<ReferenceType> getInstantiatingSubstitution(ClassOrInterfaceType goalType) {
    assert goalType.isGeneric();
    Substitution<ReferenceType> substitution;
    substitution = super.getInstantiatingSubstitution(goalType);
    if (goalType instanceof InstantiatedType) {
      InstantiatedType otherInstType = (InstantiatedType) goalType;
      if (this.instantiatedType.equals(otherInstType.instantiatedType)) {
        for (int i = 0; i < this.argumentList.size(); i++) {
          Substitution<ReferenceType> subst =
              this.argumentList
                  .get(i)
                  .getInstantiatingSubstitution(otherInstType.argumentList.get(i));
          if (subst == null) {
            return null;
          }
          substitution = substitution.extend(subst);
        }
        return substitution;
      }
      return null;
    }
    if (goalType instanceof GenericClassType) {
      return substitution;
    }
    return null;
  }

  @Override
  public boolean isInterface() {
    return instantiatedType.isInterface();
  }

  @Override
  public boolean isParameterized() {
    return true;
  }

  /**
   * Determines if this type is recursive in the sense that the type is the bound of its type
   * argument. So, should have a single type argument that is a subtype of this type.
   *
   * @return true if the type argument is a subtype of this type, false otherwise
   */
  public boolean isRecursiveType() {
    if (this.argumentList.size() > 1 || this.argumentList.get(0).hasWildcard()) {
      return false;
    }
    ReferenceType argType = ((ReferenceArgument) this.argumentList.get(0)).getReferenceType();
    return argType.isSubtypeOf(this);
  }

  @Override
  public boolean isStatic() {
    return instantiatedType.isStatic();
  }

  /**
   * {@inheritDoc}
   *
   * <p>Handles specific cases of supertypes of a parameterized type {@code C<T1,...,Tn>}
   * instantiating the generic type {@code C<F1,...,Fn>} by substitution &theta;{@code
   * =[F1:=T1,...,Fn:=Tn]} for which direct supertypes are:
   *
   * <ol>
   *   <li>{@code D<U1}&theta;{@code ,...,Uk}&theta;{@code >} where {@code D<U1,...,Uk>} is a
   *       supertype of {@code C<F1,...,Fn>}.
   *   <li>{@code C<S1,...,Sn>} where Si <i>contains</i> Ti (JLS section 4.5.1).
   *   <li>The rawtype <code>C</code>.
   *   <li><code>Object</code> if generic form is interface with no interfaces as supertypes.
   * </ol>
   */
  @Override
  public boolean isSubtypeOf(Type otherType) {
    if (otherType.isParameterized()) {
      // second clause: rawtype same and parameters S_i of otherType contains T_i of this
      if (otherType.hasRuntimeClass(this.getRuntimeClass())) {
        ParameterizedType otherParameterizedType = (ParameterizedType) otherType;
        List<TypeArgument> otherTypeArguments = otherParameterizedType.getTypeArguments();
        List<TypeArgument> thisTypeArguments = this.getTypeArguments();
        assert otherTypeArguments.size() == thisTypeArguments.size();
        int i = 0;
        while (i < thisTypeArguments.size()
            && otherTypeArguments.get(i).contains(thisTypeArguments.get(i))) {
          i++;
        }
        if (i == thisTypeArguments.size()) {
          return true;
        }
      }
      // first clause.
      InstantiatedType otherInstantiatedType = (InstantiatedType) otherType;
      InstantiatedType superType =
          this.getMatchingSupertype(otherInstantiatedType.instantiatedType);
      if (superType != null && superType.equals(otherType)) {
        return true;
      }
    }

    if (super.isSubtypeOf(otherType)) {
      return true;
    }

    // wildcard clause
    if (this.hasWildcard()) { // JLS 4.10.2
      // old note says this has to be tested first
      return this.applyCaptureConversion().isSubtypeOf(otherType);
    }

    return this.getRawtype().isSubtypeOf(otherType);
  }

  public NonParameterizedType getRawtype() {
    return instantiatedType.getRawtype();
  }
}<|MERGE_RESOLUTION|>--- conflicted
+++ resolved
@@ -7,7 +7,6 @@
 import java.util.Set;
 
 /**
-<<<<<<< HEAD
  * Represents a parameterized type as a generic class instantiated with
  * type arguments.
  * <p>
@@ -17,14 +16,6 @@
  * Conversion to this type from this and other {@link java.lang.reflect.Type}
  * interfaces is handled by
  * {@link Type#forType(ParameterTable,java.lang.reflect.Type)}.
-=======
- * Represents a parameterized type as a generic class instantiated with type arguments.
- *
- * <p>Note that {@link java.lang.reflect.ParameterizedType} is an interface that can represent
- * either a parameterized type in the sense meant here, or a generic class. Conversion to this type
- * from this and other {@link java.lang.reflect.Type} interfaces is handled by {@link
- * Type#forType(java.lang.reflect.Type)}.
->>>>>>> 1c808bc6
  */
 public class InstantiatedType extends ParameterizedType {
 
