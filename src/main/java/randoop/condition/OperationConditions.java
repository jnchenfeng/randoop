--- conflicted
+++ resolved
@@ -54,24 +54,12 @@
    * pre-specifications, {@link GuardPropertyPair} objects for post-specifications, and {@link
    * GuardThrowsPair} objects for throws-specifications.
    *
-<<<<<<< HEAD
    * @param preExpressions the operation pre-specifications
    * @param guardPropertyPairs the operation post-specifications
    * @param guardThrowsPairs the operation throws-specifications
    */
   public OperationConditions(
-      List<BooleanExpression> preExpressions,
-=======
-   * @param preExpressions the guard {@link ExecutableBooleanExpression} objects for the operation
-   *     pre-specifications
-   * @param guardPropertyPairs the {@link GuardPropertyPair} objects for the operation
-   *     post-specifications
-   * @param guardThrowsPairs the {@link GuardThrowsPair} objects for the operation
-   *     throws-specifications
-   */
-  OperationConditions(
       List<ExecutableBooleanExpression> preExpressions,
->>>>>>> 0f1d07a5
       List<GuardPropertyPair> guardPropertyPairs,
       List<GuardThrowsPair> guardThrowsPairs) {
     this.preExpressions = preExpressions;
@@ -116,25 +104,15 @@
    */
   private void checkPrestate(Object[] args, ExpectedOutcomeTable table) {
     boolean preconditionCheck = checkPreExpressions(args);
-<<<<<<< HEAD
     List<ThrowsClause> throwsClauses = checkGuardThrowsPairs(args);
-    BooleanExpression postCondition = checkGuardPropertyPairs(args);
-=======
-    Set<ThrowsClause> throwsClauses = checkGuardThrowsPairs(args);
     ExecutableBooleanExpression postCondition = checkGuardPropertyPairs(args);
->>>>>>> 0f1d07a5
     table.add(preconditionCheck, postCondition, throwsClauses);
   }
 
   /**
-<<<<<<< HEAD
    * Tests the given argument values against the local preconditions, which are the {@link
-   * BooleanExpression} objects in {@link #preExpressions} in this {@link OperationConditions}.
-=======
-   * Tests the given argument values against the local preconditions &mdash; that is, the {@link
    * ExecutableBooleanExpression} objects in {@link #preExpressions} in this {@link
    * OperationConditions}.
->>>>>>> 0f1d07a5
    *
    * @param args the argument values
    * @return false if any local precondition fails on the argument values, true if all succeed
@@ -172,13 +150,8 @@
    * ExecutableBooleanExpression} from the first pair whose guard expression evaluated to true.
    *
    * @param args the argument values
-<<<<<<< HEAD
    * @return the property for the first {@link GuardPropertyPair} for which the guard expression
    *     evaluates to true; null if there is none
-=======
-   * @return the {@link ExecutableBooleanExpression} for the first {@link GuardPropertyPair} for
-   *     which the guard expression evaluates to true; null if there is none
->>>>>>> 0f1d07a5
    */
   private ExecutableBooleanExpression checkGuardPropertyPairs(Object[] args) {
     for (GuardPropertyPair gpPair : guardPropertyPairs) {
