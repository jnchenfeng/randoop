package randoop.condition;

import java.util.ArrayList;
import java.util.List;
import randoop.test.ExpectedExceptionGenerator;
import randoop.test.ExtendGenerator;
import randoop.test.InvalidCheckGenerator;
import randoop.test.PostConditionCheckGenerator;
import randoop.test.TestCheckGenerator;

/**
 * An ExpectedOutcomeTable collects all the permitted outcomes for a set of methods (where the
 * methods are all in an overriding relationship). Given a set of prestate values, there is a set of
 * expected or permitted outcomes for a method: those whose preconditions or conditions are
 * satisfied.
 *
 * <p>A method implementation must satisfy not only the specification written on it, but also any
 * written on method declarations that it overrides or implements.
 *
 * <p>One possible implementation would be to record a collection of single-method outcomes, where
 * each single-method outcome represents checks of the prestate {@link
 * ExecutableBooleanExpression}s: for the {@link randoop.condition.specification.Precondition}, the
 * {@link GuardPropertyPair}, and {@link GuardThrowsPair} for an operation call.
 * ExpectedOutcomeTable is not implemented that way: it does some pre-processing and throws away
 * certain of the information as it is added. (It's unclear whether this is the best choice, or
 * whether the more straightforward implementation would enable easier debugging at the cost of a
 * bit of extra processing to be done later.)
 *
 * <p>This implementation records:
 *
 * <ol>
 *   <li>Whether any guard expression for the {@link randoop.condition.specification.Precondition}
 *       fails, or all are satisfied.
 *   <li>The set of {@link randoop.condition.specification.ThrowsCondition} objects for expected
 *       exceptions. An exception is expected if the guard of a {@link GuardThrowsPair} is
 *       satisfied.
 *   <li>The expected {@link ExecutableBooleanExpression}, if any.
 * </ol>
 *
 * <p>To create an ExpectedOutcomeTable, call {@link OperationConditions#checkPrestate(Object[])}.
 * To use an ExpectedOutcomeTable, call {@link #addPostCheckGenerator(TestCheckGenerator)} to create
 * a {@link TestCheckGenerator} that classifies a method call as follows:
 *
 * <ol>
 *   <li>For each table entry with a non-empty expected exception set
 *       <ul>
 *         <li>If an exception is thrown by the call and the thrown exception is a member of the
 *             set, then classify as {@link randoop.main.GenInputsAbstract.BehaviorType#EXPECTED}.
 *         <li>If an exception is thrown by the call and the thrown exception is not a member of the
 *             set, classify as {@link randoop.main.GenInputsAbstract.BehaviorType#ERROR} (because
 *             the specification required an exception to be thrown, but it was not thrown).
 *         <li>If no exception is thrown, then classify as {@link
 *             randoop.main.GenInputsAbstract.BehaviorType#ERROR}.
 *       </ul>
 *
 *   <li>If for each table entry, the preconditions failed, classify as {@link
 *       randoop.main.GenInputsAbstract.BehaviorType#INVALID}.
 *   <li>For each table entry where all preconditions were satisfied, check the corresponding normal
 *       post-condition property, if one exists. If any such property fails, then classify as {@link
 *       randoop.main.GenInputsAbstract.BehaviorType#ERROR}.
 * </ol>
 */
public class ExpectedOutcomeTable {

  /** Indicates whether this table is empty. */
  private boolean isEmpty = true;

  /** Indicates whether the precondition was satisfied for at least one row of the table. */
  private boolean hasSatisfiedPrecondition = false;

  /** The list of post-conditions whose guard expression was satisfied. */
  private final List<ExecutableBooleanExpression> postConditions;

  /** The list of lists of throws clauses for which the guard expression was satisfied. */
  private final List<List<ThrowsClause>> exceptionSets;

  /** Creates an empty {@link ExpectedOutcomeTable}. */
  public ExpectedOutcomeTable() {
    postConditions = new ArrayList<>();
    exceptionSets = new ArrayList<>();
  }

  /**
   * Adds the outcome of checking the prestate parts of an operation's specification.
   *
   * @param guardIsSatisfied boolean value indicating whether all guard expressions are satisfied
   * @param booleanExpression property expression that must be true in post-state if no exception is
   *     thrown
   * @param throwsClauses set of exception type-comment pairs for exceptions expected in post-state
   */
  void add(
      boolean guardIsSatisfied,
<<<<<<< HEAD
      BooleanExpression booleanExpression,
      List<ThrowsClause> throwsClauses) {
=======
      ExecutableBooleanExpression booleanExpression,
      Set<ThrowsClause> throwsClauses) {
>>>>>>> 0f1d07a5
    // An empty table cannot represent a pre-state for which the call is invalid, so setting isEmpty
    // to false is necessary even if the entry has !guardIsSatisfied and no booleanExpression or
    // throwsClauses.
    isEmpty = false;
    if (guardIsSatisfied) {
      if (booleanExpression != null) {
        postConditions.add(booleanExpression);
      }
      hasSatisfiedPrecondition = true;
    }
    if (!throwsClauses.isEmpty()) {
      exceptionSets.add(throwsClauses);
    }
  }

  /**
   * Indicate whether this set of results indicates a definitively invalid pre-state.
   * (<i>Invalid</i> meaning that the call should be classified as {@link
   * randoop.main.GenInputsAbstract.BehaviorType#INVALID}.)
   *
   * <p>Occurs when all guard expressions fail and there are no expected exceptions.
   *
   * <p>This method should be called after all entries are added; that is, no more entries should be
   * added after it is called.
   *
   * @return true if guard expressions of all specifications are unsatisfied, and there are no
   *     expected exceptions; false, otherwise
   */
  public boolean isInvalidPrestate() {
    return !isEmpty && !hasSatisfiedPrecondition && exceptionSets.isEmpty();
  }

  /**
   * Constructs the {@link TestCheckGenerator} that will test for expected {@link ThrowsClause}s or
   * {@link ExecutableBooleanExpression} as follows:
   *
   * <ul>
   *   <li>if this table is empty, returns the given generator.
   *   <li>if this table has expected exceptions, then returns a {@link ExpectedExceptionGenerator}
   *       to check for those exceptions.
   *   <li>if all preconditions fail, then return an {@link InvalidCheckGenerator}.
   *   <li>if any {@link GuardPropertyPair} has a satisfied guard expression, then extend the given
   *       generator with a {@link PostConditionCheckGenerator}.
   * </ul>
   *
   * @param gen the generator to extend
   * @return the {@link TestCheckGenerator} to check for expected outcomes in this table
   */
  public TestCheckGenerator addPostCheckGenerator(TestCheckGenerator gen) {
    if (isEmpty) {
      return gen;
    }

    // if there are expected exceptions, then override guard expressions
    if (!exceptionSets.isEmpty()) {
      return new ExpectedExceptionGenerator(exceptionSets);
    }

    // had conflict with throws guard expressions
    if (!hasSatisfiedPrecondition) {
      gen = new InvalidCheckGenerator();
    }

    if (!postConditions.isEmpty()) {
      return new ExtendGenerator(new PostConditionCheckGenerator(postConditions), gen);
    }

    return gen;
  }
}<|MERGE_RESOLUTION|>--- conflicted
+++ resolved
@@ -90,13 +90,8 @@
    */
   void add(
       boolean guardIsSatisfied,
-<<<<<<< HEAD
-      BooleanExpression booleanExpression,
+      ExecutableBooleanExpression booleanExpression,
       List<ThrowsClause> throwsClauses) {
-=======
-      ExecutableBooleanExpression booleanExpression,
-      Set<ThrowsClause> throwsClauses) {
->>>>>>> 0f1d07a5
     // An empty table cannot represent a pre-state for which the call is invalid, so setting isEmpty
     // to false is necessary even if the entry has !guardIsSatisfied and no booleanExpression or
     // throwsClauses.
