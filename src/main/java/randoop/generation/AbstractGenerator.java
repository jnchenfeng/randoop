--- conflicted
+++ resolved
@@ -1,6 +1,9 @@
 package randoop.generation;
 
+import static randoop.sequence.ExecutableSequence.*;
+
 import java.util.ArrayList;
+import java.util.EnumMap;
 import java.util.List;
 import java.util.Set;
 import plume.Option;
@@ -19,16 +22,6 @@
 import randoop.util.predicate.AlwaysFalse;
 import randoop.util.predicate.Predicate;
 
-<<<<<<< HEAD
-import java.util.ArrayList;
-import java.util.EnumMap;
-import java.util.List;
-import java.util.Set;
-
-import static randoop.sequence.ExecutableSequence.*;
-
-=======
->>>>>>> 3e58cdf1
 /**
  * Algorithm template for implementing a test generator.
  *
@@ -132,7 +125,7 @@
    * generate sequences. In other words, statements specifies the universe of operations from which
    * sequences are generated.
    */
-  protected final List<TypedOperation> operations;
+  public List<TypedOperation> operations;
 
   /** Container for execution visitors used during execution of sequences. */
   protected ExecutionVisitor executionVisitor;
@@ -177,13 +170,14 @@
 
   /** Visitor to generate checks for a sequence. */
   protected TestCheckGenerator checkGenerator;
+
   private int returnPostConditionCount = 0;
   private int returnPostConditionFailureCount = 0;
 
   /**
    * Constructs a generator with the given parameters.
    *
-   * @param operations statements (e.g. methods and constructors) used to create sequences. Cannot
+   * @param operations Statements (e.g. methods and constructors) used to create sequences. Cannot
    *     be null.
    * @param timeMillis maximum time to spend in generation. Must be non-negative.
    * @param maxGeneratedSequences the maximum number of sequences to generate. Must be non-negative.
@@ -191,8 +185,8 @@
    * @param componentManager the component manager to use to store sequences during component-based
    *     generation. Can be null, in which case the generator's component manager is initialized as
    *     <code>new ComponentManager()</code>.
-   * @param stopper optional, additional stopping criterion for the generator. Can be null.
-   * @param listenerManager manager that stores and calls any listeners to use during generation.
+   * @param stopper Optional, additional stopping criterion for the generator. Can be null.
+   * @param listenerManager Manager that stores and calls any listeners to use during generation.
    *     Can be null.
    */
   public AbstractGenerator(
@@ -332,6 +326,13 @@
     if (!GenInputsAbstract.noprogressdisplay) {
       progressDisplay = new ProgressDisplay(this, listenerMgr, ProgressDisplay.Mode.MULTILINE, 200);
       progressDisplay.start();
+    }
+
+    if (Log.isLoggingOn()) {
+      Log.logLine("Initial sequences (seeds):");
+      for (Sequence s : componentManager.getAllGeneratedSequences()) {
+        Log.logLine(s.toString());
+      }
     }
 
     // Notify listeners that exploration is starting.
