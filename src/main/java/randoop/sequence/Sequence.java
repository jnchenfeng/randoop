--- conflicted
+++ resolved
@@ -1049,11 +1049,7 @@
    * in operation arguments. If true, the initialization of the variable will not be included in the
    * sequence when dumped to a file.
    *
-<<<<<<< HEAD
-   * @return true if the short form of variables can be used for this sequence, and false otherwise.
-=======
    * @return true if the short form of variables can be used for this sequence, and false otherwise
->>>>>>> dea41ce0
    */
   boolean canUseShortForm() {
     return allowShortForm;
@@ -1104,8 +1100,6 @@
   }
 
   /**
-<<<<<<< HEAD
-=======
    * Returns the operation from which this sequence was constructed. (Also known as the operation in
    * the last statement of this sequence.
    *
@@ -1116,7 +1110,6 @@
   }
 
   /**
->>>>>>> dea41ce0
    * Used internally (i.e. in package randoop.sequence) to represent inputs to a statement.
    *
    * <p>IMPLEMENTATION NOTE: Recall that a sequence is a sequence of statements where the inputs to
