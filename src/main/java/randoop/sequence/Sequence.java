--- conflicted
+++ resolved
@@ -1038,7 +1038,6 @@
   }
 
   /**
-<<<<<<< HEAD
    * Disables the use of variable values as arguments in this sequence. This is a hack to deal with
    * inability to determine when a variable definition is necessary because it is used more than
    * once, which is an issue because post-conditions can use variables but don't have the abilility
@@ -1080,7 +1079,9 @@
       }
     }
     return netSize;
-=======
+  }
+
+  /**
    * Returns the operation from which this sequence was constructed. (Also known as the operation in
    * the last statement of this sequence.
    *
@@ -1088,7 +1089,6 @@
    */
   public TypedOperation getOperation() {
     return this.statements.get(this.statements.size() - 1).getOperation();
->>>>>>> cdf41e82
   }
 
   /**
