--- conflicted
+++ resolved
@@ -184,7 +184,6 @@
     // System.out.println("OperationExtractor.visit: operation=" + operation);
     checkSubTypes(operation);
     if (!omitPredicate.shouldOmit(operation)) {
-<<<<<<< HEAD
       if (operationSpecifications != null) {
         OperationConditions conditions =
             operationSpecifications.getOperationConditions(constructor);
@@ -192,9 +191,7 @@
           operation.addConditions(conditions);
         }
       }
-=======
       // System.out.println("OperationExtractor.visit: add operation " + operation);
->>>>>>> 5ff5b4c4
       operations.add(operation);
     }
   }
@@ -233,16 +230,13 @@
     // method in classType. So, create operation with the classType as declaring type for omit
     // search.
     if (!omitPredicate.shouldOmit(operation.getOperationForType(classType))) {
-<<<<<<< HEAD
       if (operationSpecifications != null) {
         OperationConditions conditions = operationSpecifications.getOperationConditions(method);
         if (!conditions.isEmpty()) {
           operation.addConditions(conditions);
         }
       }
-=======
       // System.out.println("OperationExtractor.visit: add operation " + operation);
->>>>>>> 5ff5b4c4
       operations.add(operation);
     }
   }
