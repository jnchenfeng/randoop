package randoop.reflection;

import java.lang.reflect.Constructor;
import java.lang.reflect.Field;
import java.lang.reflect.Method;
import java.lang.reflect.Modifier;
import java.util.Collection;
<<<<<<< HEAD
import randoop.condition.OperationConditions;
import randoop.condition.SpecificationCollection;
=======
import java.util.TreeSet;
import randoop.BugInRandoopException;
>>>>>>> 9f45833f
import randoop.operation.ConstructorCall;
import randoop.operation.EnumConstant;
import randoop.operation.MethodCall;
import randoop.operation.Operation;
import randoop.operation.TypedClassOperation;
import randoop.operation.TypedOperation;
import randoop.types.ClassOrInterfaceType;
import randoop.types.NonParameterizedType;
import randoop.types.ReferenceType;
import randoop.types.Substitution;
import randoop.types.TypeTuple;

/**
 * OperationExtractor is a {@link ClassVisitor} that creates a collection of {@link TypedOperation}
 * objects for a particular {@link ClassOrInterfaceType} through its visit methods as called by
 * {@link ReflectionManager#apply(Class)}.
 *
 * @see ReflectionManager
 * @see ClassVisitor
 */
public class OperationExtractor extends DefaultClassVisitor {

  /** The type of the declaring class for the collected operations. */
  private ClassOrInterfaceType classType;

  /** The operations collected by the extractor. This is the product of applying the visitor. */
  private final Collection<TypedOperation> operations;

<<<<<<< HEAD
  /** The collection of pre/post/throws-conditions to add to operations */
  private final SpecificationCollection operationSpecifications;

  /** The class type of the declaring class for the collected operations */
  private ClassOrInterfaceType classType;
=======
  /** The reflection policy for collecting operations. */
  private final ReflectionPredicate reflectionPredicate;

  /** The predicate to test whether to omit an operation */
  private OmitMethodsPredicate omitPredicate;

  /** The predicate to test visibility. */
  private final VisibilityPredicate visibilityPredicate;
>>>>>>> 9f45833f

  /**
   * Creates a visitor object that collects the {@link TypedOperation} objects corresponding to
   * members of the class satisfying the given visibility and reflection predicates and that don't
   * violate the omit method predicate.
   *
   * <p>Once created this visitor should only be applied to members of {@code
   * classType.getRuntimeType()}.
   *
   * @param classType the declaring class for collected operations
   * @param reflectionPredicate the reflection predicate
   * @param omitPredicate the list of {@code Pattern} objects for omitting methods, may be null
   * @param visibilityPredicate the predicate for test visibility
   * @param operationSpecifications the collection of conditions to add to operations
   */
  public OperationExtractor(
      ClassOrInterfaceType classType,
<<<<<<< HEAD
      Collection<TypedOperation> operations,
      ReflectionPredicate predicate,
      VisibilityPredicate visibilityPredicate,
      SpecificationCollection operationSpecifications) {
=======
      ReflectionPredicate reflectionPredicate,
      OmitMethodsPredicate omitPredicate,
      VisibilityPredicate visibilityPredicate) {
>>>>>>> 9f45833f
    this.classType = classType;
    this.operations = new TreeSet<>();
    this.reflectionPredicate = reflectionPredicate;
    this.omitPredicate = omitPredicate;
    this.visibilityPredicate = visibilityPredicate;
    this.operationSpecifications = operationSpecifications;
  }

  public OperationExtractor(
      ClassOrInterfaceType classType,
      Collection<TypedOperation> operations,
      ReflectionPredicate predicate,
      VisibilityPredicate visibilityPredicate) {
    this(classType, operations, predicate, visibilityPredicate, null);
  }

  /**
   * Creates a visitor object that collects the {@link TypedOperation} objects corresponding to
   * members of the class satisfying the given visibility and reflection predicates.
   *
   * @param classType the declaring class for collected operations
   * @param reflectionPredicate the reflection predicate
   * @param visibilityPredicate the predicate for test visibility
   */
  public OperationExtractor(
      ClassOrInterfaceType classType,
      ReflectionPredicate reflectionPredicate,
      VisibilityPredicate visibilityPredicate) {
    this(classType, reflectionPredicate, OmitMethodsPredicate.NO_OMISSION, visibilityPredicate);
  }

  /**
   * Updates the operation types in the case that {@code operation.getDeclaringType()} is generic,
   * but {@code classType} is not. Constructs a {@link Substitution} that unifies the generic
   * declaring type with {@code classType} or a superType.
   *
   * @param operation the operation to instantiate
   * @return operation instantiated to match {@code classType} if the declaring type is generic and
   *     {@code classType} is not; the unmodified operation otherwise
   * @throws BugInRandoopException if there is no substitution that unifies the declaring type with
   *     {@code classType} or a supertype
   */
  private TypedClassOperation instantiateTypes(TypedClassOperation operation) {
    if (!classType.isGeneric() && operation.getDeclaringType().isGeneric()) {
      Substitution<ReferenceType> substitution =
          classType.getInstantiatingSubstitution(operation.getDeclaringType());
      if (substitution == null) { // No unifying substitution found
        throw new BugInRandoopException(
            String.format(
                "Type %s for operation %s is not a subtype of an instantiation of declaring class of method %s",
                classType, operation, operation.getDeclaringType()));
      }
      operation = operation.apply(substitution);
      if (operation == null) {
        // No more details available because formal parameter {@code operation} was overwritten.
        throw new BugInRandoopException("Instantiation of operation failed");
      }
    }

    return operation;
  }

  /**
   * Ensures that {@code classType} is a subtype of {@code operation.getDeclaringType()}; throws an
   * exception if not.
   *
   * @param operation the operation for which types are to be checked
   * @throws BugInRandoopException if {@code classType} is not a subtype of {@code
   *     operation.getDeclaringType()}
   */
  private void checkSubTypes(TypedClassOperation operation) {
    if (!classType.isSubtypeOf(operation.getDeclaringType())) {
      throw new BugInRandoopException(
          "Type for operation "
              + classType
              + " is not a subtype of an instantiation of declaring class of method "
              + operation.getDeclaringType());
    }
  }

  /**
   * Creates a {@link ConstructorCall} object for the {@link Constructor}.
   *
   * @param constructor a {@link Constructor} object to be represented as an {@link Operation}
   */
  @Override
  public void visit(Constructor<?> constructor) {
    assert constructor.getDeclaringClass().equals(classType.getRuntimeClass())
        : "classType "
            + classType
            + " and declaring class "
            + constructor.getDeclaringClass().getName()
            + " should be same";
    if (!reflectionPredicate.test(constructor)) {
      return;
    }
<<<<<<< HEAD
    TypedClassOperation operation = TypedOperation.forConstructor(constructor);
    if (operationSpecifications != null) {
      OperationConditions conditions = operationSpecifications.getOperationConditions(constructor);
      if (!conditions.isEmpty()) {
        operation.addConditions(conditions);
      }
    }
    addOperation(operation);
=======
    TypedClassOperation operation = instantiateTypes(TypedOperation.forConstructor(constructor));
    checkSubTypes(operation);
    if (!omitPredicate.shouldOmit(operation)) {
      operations.add(operation);
    }
>>>>>>> 9f45833f
  }

  /**
   * Creates a {@link MethodCall} object for the {@link Method}.
   *
   * <p>The created operation has the declaring class of {@code method} as the declaring type. An
   * exception is a static method for which the declaring class is not public, in which case {@link
   * #classType} is used as the declaring class.
   *
   * @param method a {@link Method} object to be represented as an {@link Operation}
   */
  @Override
  public void visit(Method method) {
    if (!reflectionPredicate.test(method)) {
      return;
    }
    TypedClassOperation operation = instantiateTypes(TypedOperation.forMethod(method));
    checkSubTypes(operation);

    if (operation.isStatic()) {
      // If this classType inherits this static method, but declaring class is not public, then
      // consider method to have classType as declaring class.
      int declaringClassMods =
          method.getDeclaringClass().getModifiers() & Modifier.classModifiers();
      if (!Modifier.isPublic(declaringClassMods)) {
        operation = operation.getOperationForType(classType);
      }
    }
<<<<<<< HEAD
    if (operationSpecifications != null) {
      OperationConditions conditions = operationSpecifications.getOperationConditions(method);
      if (!conditions.isEmpty()) {
        operation.addConditions(conditions);
      }
    }
    addOperation(operation);
=======

    // The declaring type of the method is not necessarily the classType, but may want to omit
    // method in classType. So, create operation with the classType as declaring type for omit search.
    if (!omitPredicate.shouldOmit(operation.getOperationForType(classType))) {
      operations.add(operation);
    }
>>>>>>> 9f45833f
  }

  /**
   * Adds the {@link Operation} objects corresponding to getters and setters appropriate to the kind
   * of field.
   *
   * @param field a {@link Field} object to be represented as an {@link Operation}
   */
  @Override
  public void visit(Field field) {
    assert field.getDeclaringClass().isAssignableFrom(classType.getRuntimeClass())
        : "classType "
            + classType
            + " should be assignable from "
            + field.getDeclaringClass().getName();
    if (!reflectionPredicate.test(field)) {
      return;
    }

    ClassOrInterfaceType declaringType = ClassOrInterfaceType.forClass(field.getDeclaringClass());

    int mods = field.getModifiers() & Modifier.fieldModifiers();
    if (!visibilityPredicate.isVisible(field.getDeclaringClass())) {
      if (Modifier.isStatic(mods) && Modifier.isFinal(mods)) {
        // XXX This is a stop-gap to handle potentially ambiguous inherited constants.
        /* A static final field of a non-public class may be accessible via a subclass, but only
         * if the field is not ambiguously inherited in the subclass. Without knowing for sure
         * whether there are two inherited fields with the same name, we cannot decide which case
         * is presented. So, assuming that there is an ambiguity and bailing on type.
         */
        return;
      }
      if (!(declaringType.isGeneric() && classType.isInstantiationOf(declaringType))) {
        declaringType = classType;
      }
    }

    TypedClassOperation getter =
        instantiateTypes(TypedOperation.createGetterForField(field, declaringType));
    checkSubTypes(getter);
    if (getter != null) {
      operations.add(getter);
    }
    if (!(Modifier.isFinal(mods))) {
      TypedClassOperation operation =
          instantiateTypes(TypedOperation.createSetterForField(field, declaringType));
      if (operation != null) {
        operations.add(operation);
      }
    }
  }

  /**
   * Creates a {@link EnumConstant} object for the {@link Enum}.
   *
   * @param e an {@link Enum} object to be represented as an {@link Operation}
   */
  @Override
  public void visit(Enum<?> e) {
    ClassOrInterfaceType enumType = new NonParameterizedType(e.getDeclaringClass());
    assert !enumType.isGeneric() : "type of enum class cannot be generic";
    EnumConstant op = new EnumConstant(e);
    TypedClassOperation operation =
        new TypedClassOperation(op, enumType, new TypeTuple(), enumType);
    operations.add(operation);
  }

  /**
   * Returns the {@link TypedOperation} objects collected for {@link #classType}.
   *
   * <p>Should be called after all members of the class are visited.
   *
   * @return the collection of operations collected for the class
   */
  public Collection<TypedOperation> getOperations() {
    return operations;
  }
}<|MERGE_RESOLUTION|>--- conflicted
+++ resolved
@@ -5,13 +5,10 @@
 import java.lang.reflect.Method;
 import java.lang.reflect.Modifier;
 import java.util.Collection;
-<<<<<<< HEAD
+import java.util.TreeSet;
+import randoop.BugInRandoopException;
 import randoop.condition.OperationConditions;
 import randoop.condition.SpecificationCollection;
-=======
-import java.util.TreeSet;
-import randoop.BugInRandoopException;
->>>>>>> 9f45833f
 import randoop.operation.ConstructorCall;
 import randoop.operation.EnumConstant;
 import randoop.operation.MethodCall;
@@ -40,22 +37,17 @@
   /** The operations collected by the extractor. This is the product of applying the visitor. */
   private final Collection<TypedOperation> operations;
 
-<<<<<<< HEAD
+  /** The reflection policy for collecting operations. */
+  private final ReflectionPredicate reflectionPredicate;
+
+  /** The predicate to test whether to omit an operation */
+  private OmitMethodsPredicate omitPredicate;
+
+  /** The predicate to test visibility. */
+  private final VisibilityPredicate visibilityPredicate;
+
   /** The collection of pre/post/throws-conditions to add to operations */
   private final SpecificationCollection operationSpecifications;
-
-  /** The class type of the declaring class for the collected operations */
-  private ClassOrInterfaceType classType;
-=======
-  /** The reflection policy for collecting operations. */
-  private final ReflectionPredicate reflectionPredicate;
-
-  /** The predicate to test whether to omit an operation */
-  private OmitMethodsPredicate omitPredicate;
-
-  /** The predicate to test visibility. */
-  private final VisibilityPredicate visibilityPredicate;
->>>>>>> 9f45833f
 
   /**
    * Creates a visitor object that collects the {@link TypedOperation} objects corresponding to
@@ -73,16 +65,10 @@
    */
   public OperationExtractor(
       ClassOrInterfaceType classType,
-<<<<<<< HEAD
-      Collection<TypedOperation> operations,
-      ReflectionPredicate predicate,
+      ReflectionPredicate reflectionPredicate,
+      OmitMethodsPredicate omitPredicate,
       VisibilityPredicate visibilityPredicate,
       SpecificationCollection operationSpecifications) {
-=======
-      ReflectionPredicate reflectionPredicate,
-      OmitMethodsPredicate omitPredicate,
-      VisibilityPredicate visibilityPredicate) {
->>>>>>> 9f45833f
     this.classType = classType;
     this.operations = new TreeSet<>();
     this.reflectionPredicate = reflectionPredicate;
@@ -91,14 +77,6 @@
     this.operationSpecifications = operationSpecifications;
   }
 
-  public OperationExtractor(
-      ClassOrInterfaceType classType,
-      Collection<TypedOperation> operations,
-      ReflectionPredicate predicate,
-      VisibilityPredicate visibilityPredicate) {
-    this(classType, operations, predicate, visibilityPredicate, null);
-  }
-
   /**
    * Creates a visitor object that collects the {@link TypedOperation} objects corresponding to
    * members of the class satisfying the given visibility and reflection predicates.
@@ -111,7 +89,29 @@
       ClassOrInterfaceType classType,
       ReflectionPredicate reflectionPredicate,
       VisibilityPredicate visibilityPredicate) {
-    this(classType, reflectionPredicate, OmitMethodsPredicate.NO_OMISSION, visibilityPredicate);
+    this(
+        classType,
+        reflectionPredicate,
+        OmitMethodsPredicate.NO_OMISSION,
+        visibilityPredicate,
+        null);
+  }
+
+  /**
+   * Creates a visitor object that collects the {@link TypedOperation} objects corresponding to
+   * members of the class satisfying the given visibility and reflection predicates.
+   *
+   * @param classType the declaring class for collected operations
+   * @param reflectionPredicate the reflection predicate
+   * @param omitPredicate the list of {@code Pattern} objects for omitting methods, may be null
+   * @param visibilityPredicate the predicate for test visibility
+   */
+  public OperationExtractor(
+      ClassOrInterfaceType classType,
+      ReflectionPredicate reflectionPredicate,
+      OmitMethodsPredicate omitPredicate,
+      VisibilityPredicate visibilityPredicate) {
+    this(classType, reflectionPredicate, omitPredicate, visibilityPredicate, null);
   }
 
   /**
@@ -179,22 +179,18 @@
     if (!reflectionPredicate.test(constructor)) {
       return;
     }
-<<<<<<< HEAD
-    TypedClassOperation operation = TypedOperation.forConstructor(constructor);
-    if (operationSpecifications != null) {
-      OperationConditions conditions = operationSpecifications.getOperationConditions(constructor);
-      if (!conditions.isEmpty()) {
-        operation.addConditions(conditions);
-      }
-    }
-    addOperation(operation);
-=======
     TypedClassOperation operation = instantiateTypes(TypedOperation.forConstructor(constructor));
     checkSubTypes(operation);
     if (!omitPredicate.shouldOmit(operation)) {
+      if (operationSpecifications != null) {
+        OperationConditions conditions =
+            operationSpecifications.getOperationConditions(constructor);
+        if (!conditions.isEmpty()) {
+          operation.addConditions(conditions);
+        }
+      }
       operations.add(operation);
     }
->>>>>>> 9f45833f
   }
 
   /**
@@ -223,22 +219,18 @@
         operation = operation.getOperationForType(classType);
       }
     }
-<<<<<<< HEAD
-    if (operationSpecifications != null) {
-      OperationConditions conditions = operationSpecifications.getOperationConditions(method);
-      if (!conditions.isEmpty()) {
-        operation.addConditions(conditions);
-      }
-    }
-    addOperation(operation);
-=======
 
     // The declaring type of the method is not necessarily the classType, but may want to omit
     // method in classType. So, create operation with the classType as declaring type for omit search.
     if (!omitPredicate.shouldOmit(operation.getOperationForType(classType))) {
+      if (operationSpecifications != null) {
+        OperationConditions conditions = operationSpecifications.getOperationConditions(method);
+        if (!conditions.isEmpty()) {
+          operation.addConditions(conditions);
+        }
+      }
       operations.add(operation);
     }
->>>>>>> 9f45833f
   }
 
   /**
